# GroestlcoinJS (groestlcoinjs-lib)
A javascript Groestlcoin library for node.js and browsers.

Released under the terms of the [MIT LICENSE](LICENSE).

## Should I use this in production?
If you are thinking of using the *master* branch of this library in production, **stop**.
Master is not stable; it is our development branch, and [only tagged releases may be classified as stable](https://github.com/groestlcoin/bitcoinjs-lib/tags).


## Can I trust this code?
> Don't trust. Verify.

<<<<<<< HEAD
We recommend every user of this library and the [groestlcoinjs](https://github.com/groestlcoin/groestlcoinjs) ecosystem audit and verify any underlying code for its validity and suitability.
=======
We recommend every user of this library and the [bitcoinjs](https://github.com/bitcoinjs) ecosystem audit and verify any underlying code for its validity and suitability,  including reviewing any and all of your project's dependencies.
>>>>>>> 014318fc

Mistakes and bugs happen, but with your help in resolving and reporting [issues](https://github.com/groestlcoin/groestlcoinjs-lib/issues), together we can produce open source software that is:

- Easy to audit and verify,
- Tested, with test coverage >95%,
- Advanced and feature rich,
- Standardized, using [standard](https://github.com/standard/standard) and Node `Buffer`'s throughout, and
- Friendly, with a strong and helpful community, ready to answer questions.


## Documentation
Presently,  we do not have any formal documentation other than our [examples](#examples), please [ask for help](https://github.com/groestlcoin/groeslcoinjs-lib/issues/new) if our examples aren't enough to guide you.

## Installation
``` bash
npm install groestlcoinjs-lib
```

Typically we support the [Node Maintenance LTS version](https://github.com/nodejs/Release).
If in doubt, see the [.travis.yml](.travis.yml) for what versions are used by our continuous integration tests.

**WARNING**: We presently don't provide any tooling to verify that the release on `npm` matches GitHub.  As such, you should verify anything downloaded by `npm` against your own verified copy.

## Usage
Crypto is hard.

When working with private keys, the random number generator is fundamentally one of the most important parts of any software you write.
For random number generation, we *default* to the [`randombytes`](https://github.com/crypto-browserify/randombytes) module, which uses [`window.crypto.getRandomValues`](https://developer.mozilla.org/en-US/docs/Web/API/window.crypto.getRandomValues) in the browser, or Node js' [`crypto.randomBytes`](https://nodejs.org/api/crypto.html#crypto_crypto_randombytes_size_callback), depending on your build system.
Although this default is ~OK, there is no simple way to detect if the underlying RNG provided is good enough, or if it is **catastrophically bad**.
You should always verify this yourself to your own standards.

This library uses [tiny-secp256k1](https://github.com/bitcoinjs/tiny-secp256k1), which uses [RFC6979](https://tools.ietf.org/html/rfc6979) to help prevent `k` re-use and exploitation.
Unfortunately, this isn't a silver bullet.
Often, Javascript itself is working against us by bypassing these counter-measures.

Problems in [`Buffer (UInt8Array)`](https://github.com/feross/buffer), for example, can trivially result in **catastrophic fund loss** without any warning.
It can do this through undermining your random number generation, accidentally producing a [duplicate `k` value](https://www.nilsschneider.net/2013/01/28/recovering-bitcoin-private-keys.html), sending Bitcoin to a malformed output script, or any of a million different ways.
Running tests in your target environment is important and a recommended step to verify continuously.

Finally, **adhere to best practice**.
We are not an authorative source of best practice, but, at the very least:

* [Don't re-use addresses](https://en.bitcoin.it/wiki/Address_reuse).
* Don't share BIP32 extended public keys ('xpubs'). [They are a liability](https://bitcoin.stackexchange.com/questions/56916/derivation-of-parent-private-key-from-non-hardened-child), and it only takes 1 misplaced private key (or a buggy implementation!) and you are vulnerable to **catastrophic fund loss**.
* [Don't use `Math.random`](https://security.stackexchange.com/questions/181580/why-is-math-random-not-designed-to-be-cryptographically-secure) - in any way - don't.
* Enforce that users always verify (manually) a freshly-decoded human-readable version of their intended transaction before broadcast.
* Don't *ask* users to generate mnemonics, or 'brain wallets',  humans are terrible random number generators.
* Lastly, if you can, use [Typescript](https://www.typescriptlang.org/) or similar.


### Browser
<<<<<<< HEAD
The recommended method of using `groestlcoinjs-lib` in your browser is through [Browserify](https://github.com/substack/node-browserify).
If you're familiar with how to use browserify, ignore this and carry on, otherwise, it is recommended to read the tutorial at http://browserify.org/.
=======
The recommended method of using `bitcoinjs-lib` in your browser is through [Browserify](https://github.com/substack/node-browserify).
If you're familiar with how to use browserify, ignore this and carry on, otherwise, it is recommended to read the tutorial at https://browserify.org/.
>>>>>>> 014318fc

**NOTE**: We use Node Maintenance LTS features, if you need strict ES5, use [`--transform babelify`](https://github.com/babel/babelify) in conjunction with your `browserify` step (using an [`es2015`](https://babeljs.io/docs/plugins/preset-es2015/) preset).

**WARNING**: iOS devices have [problems](https://github.com/feross/buffer/issues/136), use atleast [buffer@5.0.5](https://github.com/feross/buffer/pull/155) or greater,  and enforce the test suites (for `Buffer`, and any other dependency) pass before use.

### Typescript or VSCode users
Type declarations for Typescript [are available](https://github.com/DefinitelyTyped/DefinitelyTyped/tree/0897921174860ec3d5318992d2323b3ae8100a68/types/bitcoinjs-lib) for version `^3.0.0` of the library.

``` bash
npm install @types/groestlcoinjs-lib
```

For VSCode (and other editors), it is advised to install the type declarations, as Intellisense uses that information to help you code (autocompletion, static analysis).

**WARNING**: These Typescript definitions are not maintained by the maintainers of this repository, and are instead maintained at [DefinitelyTyped](https://github.com/DefinitelyTyped/DefinitelyTyped).
Please report any issues or problems there.

<<<<<<< HEAD
=======

### Flow
[Flow-type](https://flowtype.org/) definitions for are available in the [flow-*typed* repository](https://github.com/flowtype/flow-typed/tree/master/definitions/npm/bitcoinjs-lib_v2.x.x) for version `^2.0.0` of the library.

You can [download them directly](https://github.com/flowtype/flow-typed/blob/master/definitions/npm/bitcoinjs-lib_v2.x.x/flow_v0.17.x-/bitcoinjs-lib_v2.x.x.js), or using the flow-typed CLI:

``` bash
npm install -g flow-typed
flow-typed install -f 0.27 bitcoinjs-lib@2.2.0
```

**WARNING**: These flow-typed definitions are not maintained by the maintainers of this repository.


>>>>>>> 014318fc
## Examples
The below examples are implemented as integration tests, they should be very easy to understand.
Otherwise, pull requests are appreciated.
Some examples interact (via HTTPS) with a 3rd Party Blockchain Provider (3PBP).

- [Generate a random address](https://github.com/bitcoinjs/bitcoinjs-lib/blob/master/test/integration/addresses.js)
- [Import an address via WIF](https://github.com/bitcoinjs/bitcoinjs-lib/blob/master/test/integration/addresses.js)
- [Generate a 2-of-3 P2SH multisig address](https://github.com/bitcoinjs/bitcoinjs-lib/blob/master/test/integration/addresses.js)
- [Generate a SegWit address](https://github.com/bitcoinjs/bitcoinjs-lib/blob/master/test/integration/addresses.js)
- [Generate a SegWit P2SH address](https://github.com/bitcoinjs/bitcoinjs-lib/blob/master/test/integration/addresses.js)
- [Generate a SegWit 3-of-4 multisig address](https://github.com/bitcoinjs/bitcoinjs-lib/blob/master/test/integration/addresses.js)
- [Generate a SegWit 2-of-2 P2SH multisig address](https://github.com/bitcoinjs/bitcoinjs-lib/blob/master/test/integration/addresses.js)
- [Support the retrieval of transactions for an address (3rd party blockchain)](https://github.com/bitcoinjs/bitcoinjs-lib/blob/master/test/integration/addresses.js)
- [Generate a Testnet address](https://github.com/bitcoinjs/bitcoinjs-lib/blob/master/test/integration/addresses.js)
- [Generate a Litecoin address](https://github.com/bitcoinjs/bitcoinjs-lib/blob/master/test/integration/addresses.js)
- [Create a 1-to-1 Transaction](https://github.com/bitcoinjs/bitcoinjs-lib/blob/master/test/integration/transactions.js)
- [Create a 2-to-2 Transaction](https://github.com/bitcoinjs/bitcoinjs-lib/blob/master/test/integration/transactions.js)
- [Create (and broadcast via 3PBP) a typical Transaction](https://github.com/bitcoinjs/bitcoinjs-lib/blob/master/test/integration/transactions.js)
- [Create (and broadcast via 3PBP) a Transaction with an OP\_RETURN output](https://github.com/bitcoinjs/bitcoinjs-lib/blob/master/test/integration/transactions.js)
- [Create (and broadcast via 3PBP) a Transaction with a 2-of-4 P2SH(multisig) input](https://github.com/bitcoinjs/bitcoinjs-lib/blob/master/test/integration/transactions.js)
- [Create (and broadcast via 3PBP) a Transaction with a SegWit P2SH(P2WPKH) input](https://github.com/bitcoinjs/bitcoinjs-lib/blob/master/test/integration/transactions.js)
- [Create (and broadcast via 3PBP) a Transaction with a SegWit P2WPKH input](https://github.com/bitcoinjs/bitcoinjs-lib/blob/master/test/integration/transactions.js)
- [Create (and broadcast via 3PBP) a Transaction with a SegWit P2PK input](https://github.com/bitcoinjs/bitcoinjs-lib/blob/master/test/integration/transactions.js)
- [Create (and broadcast via 3PBP) a Transaction with a SegWit 3-of-4 P2SH(P2WSH(multisig)) input](https://github.com/bitcoinjs/bitcoinjs-lib/blob/master/test/integration/transactions.js)
- [Verify a Transaction signature](https://github.com/bitcoinjs/bitcoinjs-lib/blob/master/test/integration/transactions.js)
- [Import a BIP32 testnet xpriv and export to WIF](https://github.com/bitcoinjs/bitcoinjs-lib/blob/master/test/integration/bip32.js)
- [Export a BIP32 xpriv, then import it](https://github.com/bitcoinjs/bitcoinjs-lib/blob/master/test/integration/bip32.js)
- [Export a BIP32 xpub](https://github.com/bitcoinjs/bitcoinjs-lib/blob/master/test/integration/bip32.js)
- [Create a BIP32, bitcoin, account 0, external address](https://github.com/bitcoinjs/bitcoinjs-lib/blob/master/test/integration/bip32.js)
- [Create a BIP44, bitcoin, account 0, external address](https://github.com/bitcoinjs/bitcoinjs-lib/blob/master/test/integration/bip32.js)
- [Create a BIP49, bitcoin testnet, account 0, external address](https://github.com/bitcoinjs/bitcoinjs-lib/blob/master/test/integration/bip32.js)
- [Use BIP39 to generate BIP32 addresses](https://github.com/bitcoinjs/bitcoinjs-lib/blob/master/test/integration/bip32.js)
- [Create (and broadcast via 3PBP) a Transaction where Alice can redeem the output after the expiry (in the past)](https://github.com/bitcoinjs/bitcoinjs-lib/blob/master/test/integration/cltv.js)
- [Create (and broadcast via 3PBP) a Transaction where Alice can redeem the output after the expiry (in the future)](https://github.com/bitcoinjs/bitcoinjs-lib/blob/master/test/integration/cltv.js)
- [Create (and broadcast via 3PBP) a Transaction where Alice and Bob can redeem the output at any time](https://github.com/bitcoinjs/bitcoinjs-lib/blob/master/test/integration/cltv.js)
- [Create (but fail to broadcast via 3PBP) a Transaction where Alice attempts to redeem before the expiry](https://github.com/bitcoinjs/bitcoinjs-lib/blob/master/test/integration/cltv.js)

If you have a use case that you feel could be listed here, please [ask for it](https://github.com/bitcoinjs/bitcoinjs-lib/issues/new)!


## Contributing
See [CONTRIBUTING.md](CONTRIBUTING.md).


### Running the test suite

``` bash
npm test
npm run-script coverage
```

## Complementing Libraries
- [BIP21](https://github.com/bitcoinjs/bip21) - A BIP21 compatible URL encoding library
- [BIP38](https://github.com/bitcoinjs/bip38) - Passphrase-protected private keys
- [BIP39](https://github.com/bitcoinjs/bip39) - Mnemonic generation for deterministic keys
- [BIP32-Utils](https://github.com/bitcoinjs/bip32-utils) - A set of utilities for working with BIP32
- [BIP66](https://github.com/bitcoinjs/bip66) - Strict DER signature decoding
- [BIP68](https://github.com/bitcoinjs/bip68) - Relative lock-time encoding library
- [BIP69](https://github.com/bitcoinjs/bip69) - Lexicographical Indexing of Transaction Inputs and Outputs
- [Base58](https://github.com/cryptocoinjs/bs58) - Base58 encoding/decoding
- [Base58 Grs Check](https://github.com/groestlcoin/bs58grscheck) - Base58 check encoding/decoding
- [Bech32](https://github.com/bitcoinjs/bech32) - A BIP173 compliant Bech32 encoding library
- [coinselect](https://github.com/bitcoinjs/coinselect) - A fee-optimizing, transaction input selection module for bitcoinjs-lib.
- [merkle-lib](https://github.com/bitcoinjs/merkle-lib) - A performance conscious library for merkle root and tree calculations.
- [minimaldata](https://github.com/bitcoinjs/minimaldata) - A module to check bitcoin policy: SCRIPT_VERIFY_MINIMALDATA


## Alternatives
- [Bitcore](https://github.com/groestlcoin/groestlcore)


## LICENSE [MIT](LICENSE)<|MERGE_RESOLUTION|>--- conflicted
+++ resolved
@@ -11,11 +11,7 @@
 ## Can I trust this code?
 > Don't trust. Verify.
 
-<<<<<<< HEAD
-We recommend every user of this library and the [groestlcoinjs](https://github.com/groestlcoin/groestlcoinjs) ecosystem audit and verify any underlying code for its validity and suitability.
-=======
-We recommend every user of this library and the [bitcoinjs](https://github.com/bitcoinjs) ecosystem audit and verify any underlying code for its validity and suitability,  including reviewing any and all of your project's dependencies.
->>>>>>> 014318fc
+We recommend every user of this library and the [groestlcoinjs](https://github.com/groestlcoin/groestlcoinjs) ecosystem audit and verify any underlying code for its validity and suitability,  including reviewing any and all of your project's dependencies.
 
 Mistakes and bugs happen, but with your help in resolving and reporting [issues](https://github.com/groestlcoin/groestlcoinjs-lib/issues), together we can produce open source software that is:
 
@@ -67,13 +63,8 @@
 
 
 ### Browser
-<<<<<<< HEAD
 The recommended method of using `groestlcoinjs-lib` in your browser is through [Browserify](https://github.com/substack/node-browserify).
-If you're familiar with how to use browserify, ignore this and carry on, otherwise, it is recommended to read the tutorial at http://browserify.org/.
-=======
-The recommended method of using `bitcoinjs-lib` in your browser is through [Browserify](https://github.com/substack/node-browserify).
 If you're familiar with how to use browserify, ignore this and carry on, otherwise, it is recommended to read the tutorial at https://browserify.org/.
->>>>>>> 014318fc
 
 **NOTE**: We use Node Maintenance LTS features, if you need strict ES5, use [`--transform babelify`](https://github.com/babel/babelify) in conjunction with your `browserify` step (using an [`es2015`](https://babeljs.io/docs/plugins/preset-es2015/) preset).
 
@@ -91,23 +82,6 @@
 **WARNING**: These Typescript definitions are not maintained by the maintainers of this repository, and are instead maintained at [DefinitelyTyped](https://github.com/DefinitelyTyped/DefinitelyTyped).
 Please report any issues or problems there.
 
-<<<<<<< HEAD
-=======
-
-### Flow
-[Flow-type](https://flowtype.org/) definitions for are available in the [flow-*typed* repository](https://github.com/flowtype/flow-typed/tree/master/definitions/npm/bitcoinjs-lib_v2.x.x) for version `^2.0.0` of the library.
-
-You can [download them directly](https://github.com/flowtype/flow-typed/blob/master/definitions/npm/bitcoinjs-lib_v2.x.x/flow_v0.17.x-/bitcoinjs-lib_v2.x.x.js), or using the flow-typed CLI:
-
-``` bash
-npm install -g flow-typed
-flow-typed install -f 0.27 bitcoinjs-lib@2.2.0
-```
-
-**WARNING**: These flow-typed definitions are not maintained by the maintainers of this repository.
-
-
->>>>>>> 014318fc
 ## Examples
 The below examples are implemented as integration tests, they should be very easy to understand.
 Otherwise, pull requests are appreciated.

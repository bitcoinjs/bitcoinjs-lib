<<<<<<< HEAD
=======
# 5.1.7
__fixed__
- Fixed Transaction class Output interface typing for TypeScript (#1506)
- Add `weight()` to Block class, add optional includeWitness arg to Transaction byteLength method (#1515)
- Match the old TransactionBuilder behavior of allowing for multiple instances of the same pubkey to be in a p2ms script for PSBT (#1519)

__added__
- Allow the API consumer to pass in the finalizer functions to allow for any type of transaction to be finalized. It places the most crucial part of transaction construction on the consumer, and should be used with caution. (#1491)

# 5.1.6
__fixed__
- `PsbtOutputExtended` did not support using the address attribute properly. It is now fixed.

# 5.1.5
__added__
- `Psbt` now has `getFee(): number` for use when all inputs are finalized. It returns the satoshi fee of the transaction. Calling getFee, getFeeRate, or extractTransaction will cache these values so if you call one after the other, the second call will return immediately.

# 5.1.4
__changed__
- `Psbt` inputs using segwit scripts can now work with nonWitnessUtxo as well as the original witnessUtxo. The reasoning for this is that nonWitnessUtxo has all the information contained in the witnessUtxo, so rejecting signing even though we have all the info we need is unnecessary. Trying to sign a non-segwit script with a witnessUtxo will still throw an Error as it should.

# 5.1.3
__changed__
- TypeScript types: Made Signer and SignerAsync use any for network since we only check for equivalence. (#1448)
- TypeScript types: Made the args for addInput and addOutput for Psbt actually accept updateInput and updateOutput parameters. (#1449)

# 5.1.2
__added__
- `ECPair` and `bip32` objects now have a lowR boolean attribute defaulted to false. You may set it to true to ensure that the sign method uses low R values (#1442) (This is to enable low R usage in Psbt, since we decided not to give the low R flag to the Psbt class, since it makes more sense to be an attribute of the Signer interface)

# 5.1.1
__changed__
- Name inconsistencies for Psbt class. (Quick fix)

# 5.1.0
__added__
- A new `Psbt` class for creating, distributing, combining, signing, and compiling Transactions (#1425)
- A `name` attribute to the Payment interface. P2SH and P2WSH are nested with `'-'` as separator, and p2ms is in the format of `'p2ms(m of n)''` all others are just hard coded. (#1433)

__changed__
- `TransactionBuilder`: Migrate to stricter type checks during sign by switching to a single object parameter (#1416)
- `tests`: Use regtest-client as separate library (#1421)

# 5.0.5
__added__
- Added `ECPairInterface` `Stack` and `StackElement` interfaces to the main index.ts export (TypeScript only affected)

# 5.0.4
__added__
- low R value support for ECPair, bip32, and TransactionBuilder (default off) via `txb.setLowR()` (#1385)

__fixed__
- Fixed Various TypeScript types that have been pushed out since v5.0.0 (#1388)

# 5.0.0
__added__
- TypeScript support (#1319)
- `Block.prototype.checkTxRoots` will check the merkleRoot and witnessCommit if it exists against the transactions array. (e52abec) (0426c66)

__changed__
- `Transaction.prototype.getHash` now has `forWitness?: boolean` which when true returns the hash for wtxid (a652d04)
- `Block.calculateMerkleRoot` now has `forWitness?: boolean` which when true returns the witness commit (a652d04)

__removed__
- `Block.prototype.checkMerkleRoot` was removed, please use `checkTxRoots` (0426c66)

>>>>>>> f48abd32
# 4.0.5
__fixed__
- Fixed bug where Angular apps break due to lack of crypto at build time. Reverted #1373 and added (6bead5d).

# 4.0.4
__fixed__
- Fixed bug where Electron v4 breaks due to lack of `'rmd160'` alias for ripemd160 hash. (#1373)

# 4.0.3
__fixed__
- Fixed `TransactionBuilder` to require that the Transaction has outputs before signing (#1151)
- Fixed `payments.p2sh`, which now takes the network from the redeem attribute if one is not given in the object argument (#1232)
- Fixed `Block.calculateTarget` to allow for exponents up to 29 (#1285)
- Fixed some low priority rarely occurring bugs with multisig payments and `TransactionBuilder` multisig processing (#1307)

__added__
- Regtest network object to `networks` (#1261)

# 4.0.2
__fixed__
- Fixed `TransactionBuilder` not throwing when payment type validation should fail (#1195)

__removed__
- Removed rogue `package.json` from `src/payments` (#1216)

# 4.0.1
__fixed__
- Fixed `tiny-secp256k1` dependency version (used `ecurve`) (#1139)
- Fixed `TransactionBuilder` throwing when trying to sign `P2WSH(P2WPKH)` (#1135)

# 4.0.0
__added__
- Added [`bip32`](https://github.com/bitcoinjs/bip32) dependency as a primary export (#1073)
- Added `ECPair.fromPrivateKey` (#1070)
- Added `payments` export, with support for `p2pkh`, `p2pk`, `p2ms`, `p2sh`, `p2wpkh`, `p2wsh` and `embed` payment types (#1096, #1119)
- Added `script.signature.encode/decode` for script signatures (#459)

__changed__
- `ECPair.prototype.sign` now returns a 64-byte signature `Buffer`, not an `ECSignature` object (#1084)
- `ECPair` (and all ECDSA code) now uses [`tiny-secp256k1`](https://github.com/bitcoinjs/tiny-secp256k1), which uses the [`libsecp256k1` library](https://github.com/bitcoin-core/secp256k1) (#1070)
- `TransactionBuilder` internal variables are now `__` prefixed to discourage public usage (#1038)
- `TransactionBuilder` now defaults to version 2 transaction versions (#1036)
- `script.decompile` now returns `[Buffer]` or `null`, if decompilation failed (#1039)

__fixed__
- Fixed `TransactionBuilder` rejecting uncompressed public keys to comply with BIP143 (#987)

__removed__
- Removed Node 4/5 LTS support (#1080)
- Removed `ECPair.fromPublicKeyBuffer`, use `ECPair.fromPublicKey` (#1070)
- Removed `ECPair.prototype.getAddress`, use `payments.p2pkh` instead (#1085)
- Removed `ECPair.prototype.getPrivateKey`, use `ECPair.prototype.privateKey` property (#1070)
- Removed `ECPair.prototype.getPublicKey`, use `ECPair.prototype.publicKey` property (#1070)
- Removed `ECPair.prototype.getNetwork`, use `ECPair.prototype.network` property (#1070)
- Removed `ECSignature`, use `script.signature.encode/decode` instead (#459)
- Removed `HDNode`, use `bip32` export instead (#1073)
- Removed `bufferutils` (#1035)
- Removed `networks.litecoin`, BYO non-Bitcoin networks instead (#1095)
- Removed `script.isCanonicalSignature`, use `script.isCanonicalScriptSignature` instead (#1094)
- Removed `script.*.input/output/check` functions (`templates`), use `payments.*` instead (`templates` previously added in #681, #682) (#1119)
- Removed dependency `bigi`, uses `bn.js` internally now (via `tiny-secp256k1`) (#1070, #1112)
- Removed public access to `ECPair` constructor, use exported functions `ECPair.fromPrivateKey`, `ECPair.fromWIF`, `ECPair.makeRandom`, or `ECPair.fromPublicKey` (#1070)

# 3.3.2
__fixed__
- Fixed `decodeStack` arbitrarily supporting non-Array arguments (#942)

# 3.3.1
__changed__
- Increased the `TransactionBuilder` `maximumFeeRate` from 1000 to 2500 satoshis/byte. (#931)

# 3.3.0
__added__
- Added `ECSignature.prototype.toRSBuffer`/`ECSignature.fromRSBuffer` (#915)
- Added support to `TransactionBuilder` for 64-byte signatures via `.sign` (#915)
- Added support to `TransactionBuilder` for the `.publicKey` standard as an alternative to `.getPublicKey()` (#915)

# 3.2.1
__fixed__
- Fixed `script.scripthash.input.check` recursion (#898)
- Fixed `TransactionBuilder` sometimes ignoring witness value (#901)
- Fixed `script.witnessScriptHash.input` implementation (previously used the P2SH impl.) (#911)

# 3.2.0
__added__
- Added `address.fromBech32/toBech32` (#846)

# 3.1.0
__added__
- Added `Transaction.prototype.virtualSize` (#811)
- Added `Transaction.prototype.weight` (#811)

# 3.0.0
From this release users can expect out-of-the-box Segregated Witness support.
The majority of breaking changes have been in how `script` encoding/decoding occurs,  with the introduction of witness stacks.

__added__
- Added `script.types` enums (#679)
- Added `script.*.*.{check,encode,decode[,encodeStack,decodeStack]}` functions (#681, #682)
- Added minimal `TransactionBuilder.prototype.build` absurd fee-safety (#696)
- Added `script.(decompile/compile)PushOnly` and `script.toStack` functions (#700)
- Added `Transaction.prototype.toBuffer` Segregated Witness serialization support (#684, #701)
- Added `Transaction.prototype.hasWitnesses` (#718)
- Added `script.witnessCommitment.*` template
- Added `TransactionBuilder.prototype.sign` now has two additional parameters, `witnessValue`, and `witnessScript`
- Added `Transaction.hashForWitnessV0` and `Transaction.setWitness` (5c2fdb60436714f18440dc709f0be065928c1e49)

__fixed__
- Fixed `script` must compile minimally (#638)
- Fixed `Transaction` and `Block` versions should be Int32, signed integers (#662)

__removed__
- Removed `ecdsa.calcPubKeyRecoveryParam`, `ecdsa.recoverPubKey` (#456)
- Removed `buffer-equals`/`buffer-compare` dependencies (#650)
- Removed `HDNode.prototype.toString` (#665)
- Removed `dogecoin` network (#675)
- Removed `message` export, moved to [`bitcoinjs-message`](https://github.com/bitcoinjs/bitcoinjs-message) (#456)

__renamed__
- Removed `script.*` functions in favour of `bitcoin.script.*.(input/output).(encode/decode/check)` style (#682)

# 2.3.0
__added__
- Added `HDNode.prototype.isNeutered` (#536)
- Added `HDNode.prototype.derivePath` (#538)
- Added typeforce checking for `HDNode.prototype.derive*` (#539)
- Added `Transaction.prototype.isCoinbase` (#578)
- Added `Block.prototype.checkMerkleRoot` (#580)
- Added `Block.calculateMerkleRoot` (#580)
- Added `TransactionBuilder.prototype.setVersion` (#599)
- Added `script.isWitnessPubKeyHashOutput` (#602)
- Added `script.isWitnessScriptHashOutput` (#602)
- Added `script.witnessPubKeyHashOutput` (#602)
- Added `script.witnessScriptHashOutput` (#602)
- Added `script.witnessScriptHashInput` (#602)

__fixed__
- Fixed "BIP32 is undefined" when network list given to `HDNode` but no compatible version found (#550)
- Fixed `writePushDataInt` output to adhere to minimal data push policy (#617)


# 2.2.0
__added__
- Added `Block.calculateTarget` for difficulty calculations (#509)
- Added `Block.prototype.checkProofOfWork` (#509)
- Added `opcodes.OP_CHECKLOCKTIMEVERIFY` alias for `OP_NOP2` (#511)
- Added `script.number.[encode/decode]` for CScriptNum-encoded `Buffer`s (#516)
- Added `TransactionBuilder.prototype.setLockTime` (#507)

__fixed__
- Bumped `typeforce` version to fix erroneous error message from `types.Hash*bit` types (#534)


# 2.1.4
__fixed__
- script.isPubKeyHashOutput and script.isScriptHashOutput no longer allow for non-minimal data pushes (per bitcoin/bitcoin `IsStandard` policy) (#499)
- TransactionBuilder.addOutput now allows for SIGHASH_SINGLE, throwing if the contract is violated (#504)
- remove use of `const`, use ES5 only (#502)


# 2.1.3
__fixed__
- Bumped typeforce to 1.5.5 (see #493)


# 2.1.2
__fixed__
- Add missing CHANGELOG entry for 2.1.1


# 2.1.1
__changed__
- removed use of `buffer-reverse`, dependency only kept for `bufferutils.reverse`, to be deprecated (#478)

__fixed__
- `isMultisigOutput` no longer allows data chunks for `m`/`n` (#482)
- `isMultisigOutput`'s `n` value must now match the number of public keys (as per bitcoin/bitcoin) (#484)


# 2.1.0
From this release users should use the HDNode directly (compared to accessing `.keyPair`) when performing ECDSA operations such as `sign` or `verify`.
Ideally you shoud not have to directly access `HDNode` internals for general usage,  as it can often be confusing and error prone.

__added__
- `ECPair.prototype.getNetwork`
- `HDNode.prototype.getNetwork`, wraps the underyling keyPair's `getNetwork` method
- `HDNode.prototype.getPublicKeyBuffer`, wraps the underyling keyPair's `getPublicKeyBuffer` method
- `HDNode.prototype.sign`, wraps the underlying keyPair's `sign` method
- `HDNode.prototype.verify`, wraps the underlying keyPair's `verify` method


# 2.0.0
In this release we have strived to simplify the API,  [using native types](https://github.com/bitcoinjs/bitcoinjs-lib/issues/407) wherevever possible to encourage cross-compatibility with other open source community modules.

The `ecdsa` module has been removed in lieu of using a new ECDSA module (for performance and safety reasons) during the `2.x.y` major release.
Several other cumbersome modules have been removed,  with their new independent modules recommended for usage instead for greater modularity in your projects.

-----------------------------

Backward incompatible changes:

__added__
- export `address`, for `address` based [utility functions](https://github.com/bitcoinjs/bitcoinjs-lib/blob/master/src/address.js), most compatible, just without `Address` instantiation, see #401, #444
- export `script`, for `script` based [utility functions](https://github.com/bitcoinjs/bitcoinjs-lib/blob/master/src/script.js), mostly compatible, just without `Script` instantiation, see #438, #444
- export `ECPair`, a merged replacement for `ECKey`/`ECPubKey`, invalid types will throw via `typeforce`

__changed__
- `address.toOutputScript`, `ECPair.prototype.fromWIF` and `HDNode.prototype.fromBase58` no longer automatically detect the network, `networks.bitcoin` is always assumed unless given.
- `assert` was used for type checking, now replaced by `typeforce`
- `BIP66` compliant strict DER signature validation was added to `ECSignature.fromDER`, changing the exact exception messages slightly, see #448.

- `new HDNode(d/Q, chainCode, network)` -> `new HDNode(keyPair, chainCode)`, now uses `ECPair`
- `HDNode.prototype.toBase58(false)` -> `HDNode.prototype.neutered().toBase58()` for exporting an extended public key
- `HDNode.prototype.toBase58(true)` -> `HDNode.prototype.toBase58()` for exporting an extended private key

- `Transaction.prototype.hashForSignature(prevOutScript, inIndex, hashType)` -> `Transaction.prototype.hashForSignature(inIndex, prevOutScript, hashType)`
- `Transaction.prototype.addInput(hash, ...)`: `hash` could be a string, Transaction or Buffer -> `hash` can now **only** be a `Buffer`.
- `Transaction.prototype.addOutput(scriptPubKey, ...)`: `scriptPubKey ` could be a string, `Address` or a `Buffer` -> `scriptPubKey` can now **only** be a `Buffer`.
- `TransactionBuilder` API unchanged.

__removed__
- export `Address`, `strings` are now used,  benchwith no performance loss for most use cases
- export `base58grscheck`, use [`bs58grscheck`](https://github.com/groestlcoin/bs58grscheck) instead
- export `ecdsa`, use [`ecurve`](https://github.com/cryptocoinjs/ecurve) instead
- export `ECKey`, use new export `ECPair` instead
- export `ECPubKey`, use new export `ECPair` instead
- export `Wallet`, see README.md#complementing-libraries instead
- export `Script`, use new utility export `script` instead (#438 for more information)

- `crypto.HmacSHA256 `, use [node crypto](https://nodejs.org/api/crypto.html) instead
- `crypto.HmacSHA512 `, use [node crypto](https://nodejs.org/api/crypto.html) instead

- `Transaction.prototype.sign`, use `TransactionBuilder.prototype.sign`
- `Transaction.prototype.signInput`, use `TransactionBuilder.prototype.sign`
- `Transaction.prototype.validateInput`, use `Transaction.prototype.hashForSignature` and `ECPair.verify`

- `HDNode.fromBuffer`, use `HDNode.fromBase58` instead
- `HDNode.fromHex`, use `HDNode.fromBase58` instead
- `HDNode.toBuffer`, use `HDNode.prototype.toBase58` instead
- `HDNode.toHex`, use `HDNode.prototype.toBase58` instead

- `networks.*.magic`, see the comment [here](https://github.com/bitcoinjs/bitcoinjs-lib/pull/432/files#r36715792)
- `networks.[viacoin|viacointestnet|gamerscoin|jumbucks|zetacoin]`, import these yourself (see #383/a0e6ee7)
- `networks.*.estimateFee`, out-dated

__renamed__
- `Message` -> `message`
- `scripts` -> `script`
- `scripts.dataOutput ` -> `script.nullDataOutput` (per [convention](https://org/en/glossary/null-data-transaction))<|MERGE_RESOLUTION|>--- conflicted
+++ resolved
@@ -1,5 +1,3 @@
-<<<<<<< HEAD
-=======
 # 5.1.7
 __fixed__
 - Fixed Transaction class Output interface typing for TypeScript (#1506)
@@ -66,7 +64,6 @@
 __removed__
 - `Block.prototype.checkMerkleRoot` was removed, please use `checkTxRoots` (0426c66)
 
->>>>>>> f48abd32
 # 4.0.5
 __fixed__
 - Fixed bug where Angular apps break due to lack of crypto at build time. Reverted #1373 and added (6bead5d).

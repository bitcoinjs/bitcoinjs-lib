<<<<<<< HEAD
=======
# 6.1.5
__fixed__
- Updated bip174 dependency to fix issue with unknownKeyVals. (#1979)

# 6.1.4
__changed__
- Changed internal usage of the Buffer API to match with newer broken bundlers that don't follow spec. The new usage is still compatible with older versions of Buffer, so there shouldn't be any breakage. The public API interface was not changed. (#1975)

# 6.1.3
__fixed__
- validateSignaturesOfInput for taproot inputs returned false for valid signatures in specific cases. (#1934)

# 6.1.2
__fixed__
- validateSignaturesOfInput for taproot inputs returned true for invalid signatures in specific cases. (#1932)

# 6.1.1
__added__
- add example using BIP86 vector to verify the sending to and from a BIP86 generated taproot address

__fixed__
- support for 65 byte taproot signature
- prevent the creation of unspendable scripts in bitcoinjs-lib by implementing checks for resource limitations
- use `Buffer.from()` instead of `Buffer.of()`

__changed__
- performance: precompute the taproot hashes
- performance: switch from `create-hash` and `ripemd160` to noble-hashes

__removed__
- types: removed unused methods `privateAdd` and `privateNegate` from `TinySecp256k1Interface`

# 6.1.0
__added__
- taproot support for payments (p2tr) and PSBT. See taproot.spec.ts integration test for examples. (#1742)

# 6.0.2
__fixed__
- p2sh payment now uses empty Buffer for redeem.output when redeemScript is OP_FALSE (#1802)
- Fix ripemd160 hashing fallback issue (#1812)

>>>>>>> 4af93172
# 6.0.1
Updated to 6.0.1 upstream

# 5.2.0
Updated to 5.2.0 upstream

# 5.1.10
Updated to 5.1.10 upstream

# 5.1.8
Updated to 5.1.8 upstream

# 5.1.7
Updated to 5.1.7 upstream

# 4.0.5
Updated to 4.0.5 upstream

# 4.0.3
Updated to 4.0.3 upstream

# 4.0.2
Updated to 4.0.2 upstream

# 3.3.2
Updated to 3.3.2 upstream

# 3.1.1
Initial release<|MERGE_RESOLUTION|>--- conflicted
+++ resolved
@@ -1,47 +1,6 @@
-<<<<<<< HEAD
-=======
 # 6.1.5
-__fixed__
-- Updated bip174 dependency to fix issue with unknownKeyVals. (#1979)
+Updated to 6.1.5 upstream
 
-# 6.1.4
-__changed__
-- Changed internal usage of the Buffer API to match with newer broken bundlers that don't follow spec. The new usage is still compatible with older versions of Buffer, so there shouldn't be any breakage. The public API interface was not changed. (#1975)
-
-# 6.1.3
-__fixed__
-- validateSignaturesOfInput for taproot inputs returned false for valid signatures in specific cases. (#1934)
-
-# 6.1.2
-__fixed__
-- validateSignaturesOfInput for taproot inputs returned true for invalid signatures in specific cases. (#1932)
-
-# 6.1.1
-__added__
-- add example using BIP86 vector to verify the sending to and from a BIP86 generated taproot address
-
-__fixed__
-- support for 65 byte taproot signature
-- prevent the creation of unspendable scripts in bitcoinjs-lib by implementing checks for resource limitations
-- use `Buffer.from()` instead of `Buffer.of()`
-
-__changed__
-- performance: precompute the taproot hashes
-- performance: switch from `create-hash` and `ripemd160` to noble-hashes
-
-__removed__
-- types: removed unused methods `privateAdd` and `privateNegate` from `TinySecp256k1Interface`
-
-# 6.1.0
-__added__
-- taproot support for payments (p2tr) and PSBT. See taproot.spec.ts integration test for examples. (#1742)
-
-# 6.0.2
-__fixed__
-- p2sh payment now uses empty Buffer for redeem.output when redeemScript is OP_FALSE (#1802)
-- Fix ripemd160 hashing fallback issue (#1812)
-
->>>>>>> 4af93172
 # 6.0.1
 Updated to 6.0.1 upstream
 

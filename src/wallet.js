--- conflicted
+++ resolved
@@ -92,6 +92,42 @@
       } finally {
         process.nextTick(function(){ callback(error) })
       }
+    }
+    
+    this.processOutput = function(o) {
+        if (!this.outputs[o.output] || this.outputs[o.output].pending)
+             this.outputs[o.output] = o;
+    }
+    
+    this.getAllUtxoToPay = function(value) {
+        var h = []
+        for (var out in this.outputs) h.push(this.outputs[out])
+        var utxo = h.filter(function(x) { return !x.spend });
+        return utxo;
+    }
+    
+    this.mkSendSimple = function(to, value, fee) {
+        var utxo = this.getAllUtxoToPay(value + fee)
+        var sum = utxo.reduce(function(t,o) { return t + o.value },0),
+            remainder = sum - value - fee
+        if (value < 5430) throw new Error("Amount below dust threshold!")
+        var change = this.addresses[0]
+        var toOut = { address: to, value: value };
+        var changeOut = { address: change, value: remainder };
+
+        var outs =
+              remainder < 5430  ? [toOut]
+            : remainder < 10860 ? [toOut, changeOut]
+            :                     [toOut, changeOut]
+
+        var ins = utxo.map(function(x) { return x.output });
+
+        var tx = new Bitcoin.Transaction({
+            ins: ins,
+            outs: outs
+        })
+        this.sign(tx)
+        return tx
     }
 
     function outputToUnspentOutput(output){
@@ -168,68 +204,6 @@
             }
         })
     }
-<<<<<<< HEAD
-    var peoInterval = setInterval(this.processExistingOutputs, 10000)
-    
-    this.getAllUtxoToPay = function(value) {
-        var h = []
-        for (var out in this.outputs) h.push(this.outputs[out])
-        var utxo = h.filter(function(x) { return !x.spend });
-        return utxo;
-    }
-    
-    this.mkSendSimple = function(to, value, fee) {
-        var utxo = this.getAllUtxoToPay(value + fee)
-        var sum = utxo.reduce(function(t,o) { return t + o.value },0),
-            remainder = sum - value - fee
-        if (value < 5430) throw new Error("Amount below dust threshold!")
-        var change = this.addresses[0]
-        var toOut = { address: to, value: value };
-        var changeOut = { address: change, value: remainder };
-
-        var outs =
-              remainder < 5430  ? [toOut]
-            : remainder < 10860 ? [toOut, changeOut]
-            :                     [toOut, changeOut]
-
-        var ins = utxo.map(function(x) { return x.output });
-
-        var tx = new Bitcoin.Transaction({
-            ins: ins,
-            outs: outs
-        })
-        this.sign(tx)
-        return tx
-    }
-    
-    this.getUtxoToPay = function(value) {
-        var h = []
-        for (var out in this.outputs) h.push(this.outputs[out])
-        var utxo = h.filter(function(x) { return !x.spend });
-        var valuecompare = function(a,b) { return a.value > b.value; }
-        var high = utxo.filter(function(o) { return o.value >= value; })
-                       .sort(valuecompare);
-        if (high.length > 0) return [high[0]];
-        utxo.sort(valuecompare);
-        var totalval = 0;
-        for (var i = 0; i < utxo.length; i++) {
-            totalval += utxo[i].value;
-            if (totalval >= value) return utxo.slice(0,i+1);
-        }
-        throw ("Not enough money to send funds including transaction fee. Have: "
-                     + (totalval / 100000000) + ", needed: " + (value / 100000000));
-    }
-
-    this.mkSend = function(to, value, fee) {
-        var utxo = this.getUtxoToPay(value + fee)
-        var sum = utxo.reduce(function(t,o) { return t + o.value },0),
-            remainder = sum - value - fee
-        if (value < 5430) throw new Error("Amount below dust threshold!")
-        var unspentOuts = 0;
-        for (var o in this.outputs) {
-            if (!this.outputs[o].spend) unspentOuts += 1
-            if (unspentOuts >= 5) return
-=======
 
     this.createTx = function(to, value, fixedFee) {
         checkDust(value)
@@ -254,7 +228,6 @@
             tx.addOutput(getChangeAddress(), change)
           }
           break;
->>>>>>> d7eb8743
         }
 
         checkInsufficientFund(totalInValue, value, fee)

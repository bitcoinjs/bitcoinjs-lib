--- conflicted
+++ resolved
@@ -45,11 +45,7 @@
             rng.nextBytes(seedBytes);
             seed = conv.bytesToString(seedBytes)
         }
-<<<<<<< HEAD
-        masterkey = new HDWallet(seed);
-=======
         masterkey = new HDWallet(seed, network);
->>>>>>> 09ee4061
         keys = []
     }
     this.newMasterKey(seed, network)

var BigInteger = require('./jsbn/jsbn');
var sec = require('./jsbn/sec');
var base58 = require('./base58');
var Crypto = require('./crypto-js/crypto');
var util = require('./util');
var conv = require('./convert');
var Address = require('./address');
var ecdsa = require('./ecdsa');
var ECPointFp = require('./jsbn/ec').ECPointFp;

var ecparams = sec("secp256k1");

// input can be nothing, array of bytes, hex string, or base58 string
var ECKey = function (input,compressed,version) {
    if (!(this instanceof ECKey)) { return new ECKey(input,compressed); }
    if (!input) {
        // Generate new key
        var n = ecparams.getN();
        this.priv = ecdsa.getBigRandom(n);
        this.compressed = compressed || false;
        this.version = version || Address.address_types.prod;
    }
    else this.import(input,compressed,version)
};

ECKey.prototype.import = function (input,compressed,version) {
    function has(li,v) { return li.indexOf(v) >= 0 }
    function fromBin(x) { return BigInteger.fromByteArrayUnsigned(x) }
    this.priv =
          input instanceof ECKey                   ? input.priv
        : input instanceof BigInteger              ? input.mod(ecparams.getN())
        : util.isArray(input)                      ? fromBin(input.slice(0,32))
        : typeof input != "string"                 ? null
        : input.length == 44                       ? fromBin(conv.base64ToBytes(input))
        : input.length == 51 && input[0] == '5'    ? fromBin(base58.checkDecode(input))
        : input.length == 51 && input[0] == '9'    ? fromBin(base58.checkDecode(input))
        : input.length == 52 && has('LK',input[0]) ? fromBin(base58.checkDecode(input).slice(0,32))
        : input.length == 52 && input[0] == 'c'    ? fromBin(base58.checkDecode(input).slice(0,32))
        : has([64,65],input.length)                ? fromBin(conv.hexToBytes(input.slice(0,64)))
                                                   : null

    this.compressed =
          compressed !== undefined                 ? compressed
        : input instanceof ECKey                   ? input.compressed
        : input instanceof BigInteger              ? false
        : util.isArray(input)                      ? false
        : typeof input != "string"                 ? null
        : input.length == 44                       ? false
        : input.length == 51 && input[0] == '5'    ? false
        : input.length == 51 && input[0] == '9'    ? false
        : input.length == 52 && has('LK',input[0]) ? true
        : input.length == 52 && input[0] == 'c'    ? true
        : input.length == 64                       ? false
        : input.length == 65                       ? true
                                                   : null

    this.version = 
          version !== undefined                    ? version
        : input instanceof ECKey                   ? input.version
        : input instanceof BigInteger              ? Address.address_types.prod
        : util.isArray(input)                      ? Address.address_types.prod
        : typeof input != "string"                 ? null
        : input.length == 44                       ? Address.address_types.prod
        : input.length == 51 && input[0] == '5'    ? Address.address_types.prod
        : input.length == 51 && input[0] == '9'    ? Address.address_types.testnet
        : input.length == 52 && has('LK',input[0]) ? Address.address_types.prod
        : input.length == 52 && input[0] == 'c'    ? Address.address_types.testnet
        : input.length == 64                       ? Address.address_types.prod
        : input.length == 65                       ? Address.address_types.prod
                                                   : null
};

ECKey.prototype.getPub = function(compressed) {
    if (compressed === undefined) compressed = this.compressed
<<<<<<< HEAD
    return ECPubKey(ecparams.getG().multiply(this.priv),compressed)
=======
    return ECPubKey(ecparams.getG().multiply(this.priv),compressed,this.version)
>>>>>>> 09ee4061
}

/**
 * @deprecated Reserved keyword, factory pattern. Use toHex, toBytes, etc.
 */
ECKey.prototype['export'] = function(format) {
    format || (format = 'hex')
    return this['to' + format.substr(0, 1).toUpperCase() + format.substr(1)]()
};

ECKey.prototype.toBin = function() {
    return conv.bytesToString(this.toBytes())
<<<<<<< HEAD
}

ECKey.prototype.toBase58 = function() {
    return base58.checkEncode(this.toBytes(), 128)
}

ECKey.prototype.toWif = ECKey.prototype.toBase58

ECKey.prototype.toHex = function() {
    return conv.bytesToHex(this.toBytes())
}

ECKey.prototype.toBytes = function() {
    var bytes = this.priv.toByteArrayUnsigned();
    if (this.compressed) bytes.push(1)
    return bytes
}

ECKey.prototype.toString = ECKey.prototype.toBase58

ECKey.prototype.getBitcoinAddress = function(v) {
    return this.getPub().getBitcoinAddress(v)
=======
}

ECKey.prototype.toBase58 = function() {
    return base58.checkEncode(this.toBytes(), ECKey.version_bytes[this.version])
}

ECKey.prototype.toWif = ECKey.prototype.toBase58

ECKey.prototype.toHex = function() {
    return conv.bytesToHex(this.toBytes())
}

ECKey.prototype.toBytes = function() {
    var bytes = this.priv.toByteArrayUnsigned();
    if (this.compressed) bytes.push(1)
    return bytes
}

ECKey.prototype.toBase64 = function() {
    return conv.bytesToBase64(this.toBytes())
}

ECKey.prototype.toString = ECKey.prototype.toBase58

ECKey.prototype.getBitcoinAddress = function() {
    return this.getPub().getBitcoinAddress(this.version)
>>>>>>> 09ee4061
}

ECKey.prototype.add = function(key) {
    return ECKey(this.priv.add(ECKey(key).priv),this.compressed)
}

ECKey.prototype.multiply = function(key) {
    return ECKey(this.priv.multiply(ECKey(key).priv),this.compressed)
}

ECKey.version_bytes = {
  0: 128,
  111: 239
}

var ECPubKey = function(input,compressed,version) {
    if (!(this instanceof ECPubKey)) { return new ECPubKey(input,compressed,version); }
    if (!input) {
        // Generate new key
        var n = ecparams.getN();
        this.pub = ecparams.getG().multiply(ecdsa.getBigRandom(n))
        this.compressed = compressed || false;
        this.version = version || Address.address_types.prod;
    }
    else this.import(input,compressed,version)
}

ECPubKey.prototype.import = function(input,compressed,version) {
    var decode = function(x) { return ECPointFp.decodeFrom(ecparams.getCurve(), x) }
    this.pub =
          input instanceof ECPointFp ? input
        : input instanceof ECKey     ? ecparams.getG().multiply(input.priv)
        : input instanceof ECPubKey  ? input.pub
        : typeof input == "string"   ? decode(conv.hexToBytes(input))
        : util.isArray(input)        ? decode(input)
                                     : ecparams.getG().multiply(ecdsa.getBigRandom(ecparams.getN()))

    this.compressed =
<<<<<<< HEAD
          arguments.length > 1       ? compressed
=======
          compressed                 ? compressed
>>>>>>> 09ee4061
        : input instanceof ECPointFp ? input.compressed
        : input instanceof ECPubKey  ? input.compressed
                                     : (this.pub[0] < 4)

    this.version =
          version                    ? version
        : input instanceof ECPointFp ? input.version
        : input instanceof ECPubKey  ? input.version
                                     : Address.address_types.prod
}

ECPubKey.prototype.add = function(key) {
    return ECPubKey(this.pub.add(ECPubKey(key).pub),this.compressed,this.version)
}

ECPubKey.prototype.multiply = function(key) {
    return ECPubKey(this.pub.multiply(ECKey(key).priv),this.compressed,this.version)
}

ECPubKey.prototype['export'] = function(format) {
    format || (format = 'hex')
    return this['to' + format.substr(0, 1).toUpperCase() + format.substr(1)]()
}

<<<<<<< HEAD
ECPubKey.prototype['export'] = function(format) {
    format || (format = 'hex')
    return this['to' + format.substr(0, 1).toUpperCase() + format.substr(1)]()
}

ECPubKey.prototype.toBytes = function(compressed) {
    if (compressed === undefined) compressed = this.compressed
    return this.pub.getEncoded(compressed)
}

ECPubKey.prototype.toHex = function() {
    return conv.bytesToHex(this.toBytes())
}

ECPubKey.prototype.toBin = function() {
    return conv.bytesToString(this.toBytes())
}

ECPubKey.prototype.toBase58 = function() {
    return base58.checkEncode(this.toBytes(), 128)
=======
ECPubKey.prototype.toBytes = function(compressed) {
    if (compressed === undefined) compressed = this.compressed
    return this.pub.getEncoded(compressed)
}

ECPubKey.prototype.toHex = function() {
    return conv.bytesToHex(this.toBytes())
}

ECPubKey.prototype.toBin = function() {
    return conv.bytesToString(this.toBytes())
}

ECPubKey.prototype.toBase58 = function() {
    return base58.checkEncode(this.toBytes(), this.version)
>>>>>>> 09ee4061
}

ECPubKey.prototype.toWif = ECPubKey.prototype.toBase58

ECPubKey.prototype.toString = function() {
    return this.getBitcoinAddress().toString()
}

<<<<<<< HEAD
ECPubKey.prototype.getBitcoinAddress = function(v) {
    return new Address(util.sha256ripe160(this.toBytes()), v);
=======
ECPubKey.prototype.getBitcoinAddress = function() {
    return new Address(util.sha256ripe160(this.toBytes()), this.version);
>>>>>>> 09ee4061
}

ECKey.prototype.sign = function (hash) {
  return ecdsa.sign(hash, this.priv);
};

ECKey.prototype.verify = function (hash, sig) {
  return ecdsa.verify(hash, sig, this.getPub()['export']('bytes'));
};

/**
 * Parse an exported private key contained in a string.
 */


module.exports = { ECKey: ECKey, ECPubKey: ECPubKey };<|MERGE_RESOLUTION|>--- conflicted
+++ resolved
@@ -72,11 +72,7 @@
 
 ECKey.prototype.getPub = function(compressed) {
     if (compressed === undefined) compressed = this.compressed
-<<<<<<< HEAD
-    return ECPubKey(ecparams.getG().multiply(this.priv),compressed)
-=======
     return ECPubKey(ecparams.getG().multiply(this.priv),compressed,this.version)
->>>>>>> 09ee4061
 }
 
 /**
@@ -89,11 +85,10 @@
 
 ECKey.prototype.toBin = function() {
     return conv.bytesToString(this.toBytes())
-<<<<<<< HEAD
 }
 
 ECKey.prototype.toBase58 = function() {
-    return base58.checkEncode(this.toBytes(), 128)
+    return base58.checkEncode(this.toBytes(), ECKey.version_bytes[this.version])
 }
 
 ECKey.prototype.toWif = ECKey.prototype.toBase58
@@ -108,29 +103,6 @@
     return bytes
 }
 
-ECKey.prototype.toString = ECKey.prototype.toBase58
-
-ECKey.prototype.getBitcoinAddress = function(v) {
-    return this.getPub().getBitcoinAddress(v)
-=======
-}
-
-ECKey.prototype.toBase58 = function() {
-    return base58.checkEncode(this.toBytes(), ECKey.version_bytes[this.version])
-}
-
-ECKey.prototype.toWif = ECKey.prototype.toBase58
-
-ECKey.prototype.toHex = function() {
-    return conv.bytesToHex(this.toBytes())
-}
-
-ECKey.prototype.toBytes = function() {
-    var bytes = this.priv.toByteArrayUnsigned();
-    if (this.compressed) bytes.push(1)
-    return bytes
-}
-
 ECKey.prototype.toBase64 = function() {
     return conv.bytesToBase64(this.toBytes())
 }
@@ -139,7 +111,6 @@
 
 ECKey.prototype.getBitcoinAddress = function() {
     return this.getPub().getBitcoinAddress(this.version)
->>>>>>> 09ee4061
 }
 
 ECKey.prototype.add = function(key) {
@@ -178,11 +149,7 @@
                                      : ecparams.getG().multiply(ecdsa.getBigRandom(ecparams.getN()))
 
     this.compressed =
-<<<<<<< HEAD
-          arguments.length > 1       ? compressed
-=======
           compressed                 ? compressed
->>>>>>> 09ee4061
         : input instanceof ECPointFp ? input.compressed
         : input instanceof ECPubKey  ? input.compressed
                                      : (this.pub[0] < 4)
@@ -207,12 +174,6 @@
     return this['to' + format.substr(0, 1).toUpperCase() + format.substr(1)]()
 }
 
-<<<<<<< HEAD
-ECPubKey.prototype['export'] = function(format) {
-    format || (format = 'hex')
-    return this['to' + format.substr(0, 1).toUpperCase() + format.substr(1)]()
-}
-
 ECPubKey.prototype.toBytes = function(compressed) {
     if (compressed === undefined) compressed = this.compressed
     return this.pub.getEncoded(compressed)
@@ -227,24 +188,7 @@
 }
 
 ECPubKey.prototype.toBase58 = function() {
-    return base58.checkEncode(this.toBytes(), 128)
-=======
-ECPubKey.prototype.toBytes = function(compressed) {
-    if (compressed === undefined) compressed = this.compressed
-    return this.pub.getEncoded(compressed)
-}
-
-ECPubKey.prototype.toHex = function() {
-    return conv.bytesToHex(this.toBytes())
-}
-
-ECPubKey.prototype.toBin = function() {
-    return conv.bytesToString(this.toBytes())
-}
-
-ECPubKey.prototype.toBase58 = function() {
     return base58.checkEncode(this.toBytes(), this.version)
->>>>>>> 09ee4061
 }
 
 ECPubKey.prototype.toWif = ECPubKey.prototype.toBase58
@@ -253,13 +197,8 @@
     return this.getBitcoinAddress().toString()
 }
 
-<<<<<<< HEAD
-ECPubKey.prototype.getBitcoinAddress = function(v) {
-    return new Address(util.sha256ripe160(this.toBytes()), v);
-=======
 ECPubKey.prototype.getBitcoinAddress = function() {
     return new Address(util.sha256ripe160(this.toBytes()), this.version);
->>>>>>> 09ee4061
 }
 
 ECKey.prototype.sign = function (hash) {

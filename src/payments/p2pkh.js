--- conflicted
+++ resolved
@@ -6,15 +6,8 @@
 const bscript = require('../script');
 const types_1 = require('../types');
 const lazy = require('./lazy');
-<<<<<<< HEAD
-const typef = require('typeforce');
+const bs58grscheck = require('bs58grscheck');
 const OPS = bscript.OPS;
-const ecc = require('tiny-secp256k1');
-const bs58grscheck = require('bs58grscheck');
-=======
-const bs58check = require('bs58check');
-const OPS = bscript.OPS;
->>>>>>> 24e4d6f6
 // input: {signature} {pubkey}
 // output: OP_DUP OP_HASH160 {hash160(pubkey)} OP_EQUALVERIFY OP_CHECKSIG
 function p2pkh(a, opts) {

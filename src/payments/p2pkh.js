'use strict';
Object.defineProperty(exports, '__esModule', { value: true });
exports.p2pkh = void 0;
const bcrypto = require('../crypto');
const networks_1 = require('../networks');
const bscript = require('../script');
const types_1 = require('../types');
const lazy = require('./lazy');
const bs58grscheck = require('bs58grscheck');
const OPS = bscript.OPS;
// input: {signature} {pubkey}
// output: OP_DUP OP_HASH160 {hash160(pubkey)} OP_EQUALVERIFY OP_CHECKSIG
function p2pkh(a, opts) {
  if (!a.address && !a.hash && !a.output && !a.pubkey && !a.input)
    throw new TypeError('Not enough data');
  opts = Object.assign({ validate: true }, opts || {});
  (0, types_1.typeforce)(
    {
      network: types_1.typeforce.maybe(types_1.typeforce.Object),
      address: types_1.typeforce.maybe(types_1.typeforce.String),
      hash: types_1.typeforce.maybe(types_1.typeforce.BufferN(20)),
      output: types_1.typeforce.maybe(types_1.typeforce.BufferN(25)),
      pubkey: types_1.typeforce.maybe(types_1.isPoint),
      signature: types_1.typeforce.maybe(bscript.isCanonicalScriptSignature),
      input: types_1.typeforce.maybe(types_1.typeforce.Buffer),
    },
    a,
  );
  const _address = lazy.value(() => {
<<<<<<< HEAD
    const payload = bs58grscheck.decode(a.address);
=======
    const payload = Buffer.from(bs58check.decode(a.address));
>>>>>>> 4af93172
    const version = payload.readUInt8(0);
    const hash = payload.slice(1);
    return { version, hash };
  });
  const _chunks = lazy.value(() => {
    return bscript.decompile(a.input);
  });
  const network = a.network || networks_1.bitcoin;
  const o = { name: 'p2pkh', network };
  lazy.prop(o, 'address', () => {
    if (!o.hash) return;
    const payload = Buffer.allocUnsafe(21);
    payload.writeUInt8(network.pubKeyHash, 0);
    o.hash.copy(payload, 1);
    return bs58grscheck.encode(payload);
  });
  lazy.prop(o, 'hash', () => {
    if (a.output) return a.output.slice(3, 23);
    if (a.address) return _address().hash;
    if (a.pubkey || o.pubkey) return bcrypto.hash160(a.pubkey || o.pubkey);
  });
  lazy.prop(o, 'output', () => {
    if (!o.hash) return;
    return bscript.compile([
      OPS.OP_DUP,
      OPS.OP_HASH160,
      o.hash,
      OPS.OP_EQUALVERIFY,
      OPS.OP_CHECKSIG,
    ]);
  });
  lazy.prop(o, 'pubkey', () => {
    if (!a.input) return;
    return _chunks()[1];
  });
  lazy.prop(o, 'signature', () => {
    if (!a.input) return;
    return _chunks()[0];
  });
  lazy.prop(o, 'input', () => {
    if (!a.pubkey) return;
    if (!a.signature) return;
    return bscript.compile([a.signature, a.pubkey]);
  });
  lazy.prop(o, 'witness', () => {
    if (!o.input) return;
    return [];
  });
  // extended validation
  if (opts.validate) {
    let hash = Buffer.from([]);
    if (a.address) {
      if (_address().version !== network.pubKeyHash)
        throw new TypeError('Invalid version or Network mismatch');
      if (_address().hash.length !== 20) throw new TypeError('Invalid address');
      hash = _address().hash;
    }
    if (a.hash) {
      if (hash.length > 0 && !hash.equals(a.hash))
        throw new TypeError('Hash mismatch');
      else hash = a.hash;
    }
    if (a.output) {
      if (
        a.output.length !== 25 ||
        a.output[0] !== OPS.OP_DUP ||
        a.output[1] !== OPS.OP_HASH160 ||
        a.output[2] !== 0x14 ||
        a.output[23] !== OPS.OP_EQUALVERIFY ||
        a.output[24] !== OPS.OP_CHECKSIG
      )
        throw new TypeError('Output is invalid');
      const hash2 = a.output.slice(3, 23);
      if (hash.length > 0 && !hash.equals(hash2))
        throw new TypeError('Hash mismatch');
      else hash = hash2;
    }
    if (a.pubkey) {
      const pkh = bcrypto.hash160(a.pubkey);
      if (hash.length > 0 && !hash.equals(pkh))
        throw new TypeError('Hash mismatch');
      else hash = pkh;
    }
    if (a.input) {
      const chunks = _chunks();
      if (chunks.length !== 2) throw new TypeError('Input is invalid');
      if (!bscript.isCanonicalScriptSignature(chunks[0]))
        throw new TypeError('Input has invalid signature');
      if (!(0, types_1.isPoint)(chunks[1]))
        throw new TypeError('Input has invalid pubkey');
      if (a.signature && !a.signature.equals(chunks[0]))
        throw new TypeError('Signature mismatch');
      if (a.pubkey && !a.pubkey.equals(chunks[1]))
        throw new TypeError('Pubkey mismatch');
      const pkh = bcrypto.hash160(chunks[1]);
      if (hash.length > 0 && !hash.equals(pkh))
        throw new TypeError('Hash mismatch');
    }
  }
  return Object.assign(o, a);
}
exports.p2pkh = p2pkh;<|MERGE_RESOLUTION|>--- conflicted
+++ resolved
@@ -6,7 +6,7 @@
 const bscript = require('../script');
 const types_1 = require('../types');
 const lazy = require('./lazy');
-const bs58grscheck = require('bs58grscheck');
+const bs58check = require('bs58check');
 const OPS = bscript.OPS;
 // input: {signature} {pubkey}
 // output: OP_DUP OP_HASH160 {hash160(pubkey)} OP_EQUALVERIFY OP_CHECKSIG
@@ -27,11 +27,7 @@
     a,
   );
   const _address = lazy.value(() => {
-<<<<<<< HEAD
-    const payload = bs58grscheck.decode(a.address);
-=======
     const payload = Buffer.from(bs58check.decode(a.address));
->>>>>>> 4af93172
     const version = payload.readUInt8(0);
     const hash = payload.slice(1);
     return { version, hash };
@@ -46,7 +42,7 @@
     const payload = Buffer.allocUnsafe(21);
     payload.writeUInt8(network.pubKeyHash, 0);
     o.hash.copy(payload, 1);
-    return bs58grscheck.encode(payload);
+    return bs58check.encode(payload);
   });
   lazy.prop(o, 'hash', () => {
     if (a.output) return a.output.slice(3, 23);

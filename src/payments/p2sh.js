<<<<<<< HEAD
const lazy = require('./lazy')
const typef = require('typeforce')
const OPS = require('bitcoin-ops')

const bcrypto = require('../crypto')
const bscript = require('../script')
const BITCOIN_NETWORK = require('../networks').bitcoin
const bs58grscheck = require('bs58grscheck')

function stacksEqual (a, b) {
  if (a.length !== b.length) return false

  return a.every(function (x, i) {
    return x.equals(b[i])
  })
=======
'use strict';
Object.defineProperty(exports, '__esModule', { value: true });
const bcrypto = require('../crypto');
const networks_1 = require('../networks');
const bscript = require('../script');
const lazy = require('./lazy');
const typef = require('typeforce');
const OPS = bscript.OPS;
const bs58check = require('bs58check');
function stacksEqual(a, b) {
  if (a.length !== b.length) return false;
  return a.every((x, i) => {
    return x.equals(b[i]);
  });
>>>>>>> f48abd32
}
// input: [redeemScriptSig ...] {redeemScript}
// witness: <?>
// output: OP_HASH160 {hash160(redeemScript)} OP_EQUAL
function p2sh(a, opts) {
  if (!a.address && !a.hash && !a.output && !a.redeem && !a.input)
    throw new TypeError('Not enough data');
  opts = Object.assign({ validate: true }, opts || {});
  typef(
    {
      network: typef.maybe(typef.Object),
      address: typef.maybe(typef.String),
      hash: typef.maybe(typef.BufferN(20)),
      output: typef.maybe(typef.BufferN(23)),
      redeem: typef.maybe({
        network: typef.maybe(typef.Object),
        output: typef.maybe(typef.Buffer),
        input: typef.maybe(typef.Buffer),
        witness: typef.maybe(typef.arrayOf(typef.Buffer)),
      }),
      input: typef.maybe(typef.Buffer),
      witness: typef.maybe(typef.arrayOf(typef.Buffer)),
    },
    a,
  );
  let network = a.network;
  if (!network) {
    network = (a.redeem && a.redeem.network) || networks_1.bitcoin;
  }
<<<<<<< HEAD

  const o = { network }

  const _address = lazy.value(function () {
    const payload = bs58grscheck.decode(a.address)
    const version = payload.readUInt8(0)
    const hash = payload.slice(1)
    return { version, hash }
  })
  const _chunks = lazy.value(function () { return bscript.decompile(a.input) })
  const _redeem = lazy.value(function () {
    const chunks = _chunks()
=======
  const o = { network };
  const _address = lazy.value(() => {
    const payload = bs58check.decode(a.address);
    const version = payload.readUInt8(0);
    const hash = payload.slice(1);
    return { version, hash };
  });
  const _chunks = lazy.value(() => {
    return bscript.decompile(a.input);
  });
  const _redeem = lazy.value(() => {
    const chunks = _chunks();
>>>>>>> f48abd32
    return {
      network,
      output: chunks[chunks.length - 1],
      input: bscript.compile(chunks.slice(0, -1)),
      witness: a.witness || [],
    };
  });
  // output dependents
<<<<<<< HEAD
  lazy.prop(o, 'address', function () {
    if (!o.hash) return

    const payload = Buffer.allocUnsafe(21)
    payload.writeUInt8(network.scriptHash, 0)
    o.hash.copy(payload, 1)
    return bs58grscheck.encode(payload)
  })
  lazy.prop(o, 'hash', function () {
=======
  lazy.prop(o, 'address', () => {
    if (!o.hash) return;
    const payload = Buffer.allocUnsafe(21);
    payload.writeUInt8(o.network.scriptHash, 0);
    o.hash.copy(payload, 1);
    return bs58check.encode(payload);
  });
  lazy.prop(o, 'hash', () => {
>>>>>>> f48abd32
    // in order of least effort
    if (a.output) return a.output.slice(2, 22);
    if (a.address) return _address().hash;
    if (o.redeem && o.redeem.output) return bcrypto.hash160(o.redeem.output);
  });
  lazy.prop(o, 'output', () => {
    if (!o.hash) return;
    return bscript.compile([OPS.OP_HASH160, o.hash, OPS.OP_EQUAL]);
  });
  // input dependents
  lazy.prop(o, 'redeem', () => {
    if (!a.input) return;
    return _redeem();
  });
  lazy.prop(o, 'input', () => {
    if (!a.redeem || !a.redeem.input || !a.redeem.output) return;
    return bscript.compile(
      [].concat(bscript.decompile(a.redeem.input), a.redeem.output),
    );
  });
  lazy.prop(o, 'witness', () => {
    if (o.redeem && o.redeem.witness) return o.redeem.witness;
    if (o.input) return [];
  });
  lazy.prop(o, 'name', () => {
    const nameParts = ['p2sh'];
    if (o.redeem !== undefined) nameParts.push(o.redeem.name);
    return nameParts.join('-');
  });
  if (opts.validate) {
    let hash = Buffer.from([]);
    if (a.address) {
      if (_address().version !== network.scriptHash)
        throw new TypeError('Invalid version or Network mismatch');
      if (_address().hash.length !== 20) throw new TypeError('Invalid address');
      hash = _address().hash;
    }
    if (a.hash) {
      if (hash.length > 0 && !hash.equals(a.hash))
        throw new TypeError('Hash mismatch');
      else hash = a.hash;
    }
    if (a.output) {
      if (
        a.output.length !== 23 ||
        a.output[0] !== OPS.OP_HASH160 ||
        a.output[1] !== 0x14 ||
        a.output[22] !== OPS.OP_EQUAL
      )
        throw new TypeError('Output is invalid');
      const hash2 = a.output.slice(2, 22);
      if (hash.length > 0 && !hash.equals(hash2))
        throw new TypeError('Hash mismatch');
      else hash = hash2;
    }
    // inlined to prevent 'no-inner-declarations' failing
    const checkRedeem = redeem => {
      // is the redeem output empty/invalid?
      if (redeem.output) {
        const decompile = bscript.decompile(redeem.output);
        if (!decompile || decompile.length < 1)
          throw new TypeError('Redeem.output too short');
        // match hash against other sources
        const hash2 = bcrypto.hash160(redeem.output);
        if (hash.length > 0 && !hash.equals(hash2))
          throw new TypeError('Hash mismatch');
        else hash = hash2;
      }
      if (redeem.input) {
        const hasInput = redeem.input.length > 0;
        const hasWitness = redeem.witness && redeem.witness.length > 0;
        if (!hasInput && !hasWitness) throw new TypeError('Empty input');
        if (hasInput && hasWitness)
          throw new TypeError('Input and witness provided');
        if (hasInput) {
          const richunks = bscript.decompile(redeem.input);
          if (!bscript.isPushOnly(richunks))
            throw new TypeError('Non push-only scriptSig');
        }
      }
    };
    if (a.input) {
      const chunks = _chunks();
      if (!chunks || chunks.length < 1) throw new TypeError('Input too short');
      if (!Buffer.isBuffer(_redeem().output))
        throw new TypeError('Input is invalid');
      checkRedeem(_redeem());
    }
    if (a.redeem) {
      if (a.redeem.network && a.redeem.network !== network)
        throw new TypeError('Network mismatch');
      if (a.input) {
        const redeem = _redeem();
        if (a.redeem.output && !a.redeem.output.equals(redeem.output))
          throw new TypeError('Redeem.output mismatch');
        if (a.redeem.input && !a.redeem.input.equals(redeem.input))
          throw new TypeError('Redeem.input mismatch');
      }
      checkRedeem(a.redeem);
    }
    if (a.witness) {
      if (
        a.redeem &&
        a.redeem.witness &&
        !stacksEqual(a.redeem.witness, a.witness)
      )
        throw new TypeError('Witness and redeem.witness mismatch');
    }
  }
  return Object.assign(o, a);
}
exports.p2sh = p2sh;<|MERGE_RESOLUTION|>--- conflicted
+++ resolved
@@ -1,20 +1,3 @@
-<<<<<<< HEAD
-const lazy = require('./lazy')
-const typef = require('typeforce')
-const OPS = require('bitcoin-ops')
-
-const bcrypto = require('../crypto')
-const bscript = require('../script')
-const BITCOIN_NETWORK = require('../networks').bitcoin
-const bs58grscheck = require('bs58grscheck')
-
-function stacksEqual (a, b) {
-  if (a.length !== b.length) return false
-
-  return a.every(function (x, i) {
-    return x.equals(b[i])
-  })
-=======
 'use strict';
 Object.defineProperty(exports, '__esModule', { value: true });
 const bcrypto = require('../crypto');
@@ -23,13 +6,12 @@
 const lazy = require('./lazy');
 const typef = require('typeforce');
 const OPS = bscript.OPS;
-const bs58check = require('bs58check');
+const bs58grscheck = require('bs58grscheck');
 function stacksEqual(a, b) {
   if (a.length !== b.length) return false;
   return a.every((x, i) => {
     return x.equals(b[i]);
   });
->>>>>>> f48abd32
 }
 // input: [redeemScriptSig ...] {redeemScript}
 // witness: <?>
@@ -59,23 +41,9 @@
   if (!network) {
     network = (a.redeem && a.redeem.network) || networks_1.bitcoin;
   }
-<<<<<<< HEAD
-
-  const o = { network }
-
-  const _address = lazy.value(function () {
-    const payload = bs58grscheck.decode(a.address)
-    const version = payload.readUInt8(0)
-    const hash = payload.slice(1)
-    return { version, hash }
-  })
-  const _chunks = lazy.value(function () { return bscript.decompile(a.input) })
-  const _redeem = lazy.value(function () {
-    const chunks = _chunks()
-=======
   const o = { network };
   const _address = lazy.value(() => {
-    const payload = bs58check.decode(a.address);
+    const payload = bs58grscheck.decode(a.address);
     const version = payload.readUInt8(0);
     const hash = payload.slice(1);
     return { version, hash };
@@ -85,7 +53,6 @@
   });
   const _redeem = lazy.value(() => {
     const chunks = _chunks();
->>>>>>> f48abd32
     return {
       network,
       output: chunks[chunks.length - 1],
@@ -94,26 +61,14 @@
     };
   });
   // output dependents
-<<<<<<< HEAD
-  lazy.prop(o, 'address', function () {
-    if (!o.hash) return
-
-    const payload = Buffer.allocUnsafe(21)
-    payload.writeUInt8(network.scriptHash, 0)
-    o.hash.copy(payload, 1)
-    return bs58grscheck.encode(payload)
-  })
-  lazy.prop(o, 'hash', function () {
-=======
   lazy.prop(o, 'address', () => {
     if (!o.hash) return;
     const payload = Buffer.allocUnsafe(21);
     payload.writeUInt8(o.network.scriptHash, 0);
     o.hash.copy(payload, 1);
-    return bs58check.encode(payload);
+    return bs58grscheck.encode(payload);
   });
   lazy.prop(o, 'hash', () => {
->>>>>>> f48abd32
     // in order of least effort
     if (a.output) return a.output.slice(2, 22);
     if (a.address) return _address().hash;

--- conflicted
+++ resolved
@@ -6,7 +6,7 @@
 const bscript = require('../script');
 const types_1 = require('../types');
 const lazy = require('./lazy');
-const bs58grscheck = require('bs58grscheck');
+const bs58check = require('bs58check');
 const OPS = bscript.OPS;
 function stacksEqual(a, b) {
   if (a.length !== b.length) return false;
@@ -48,11 +48,7 @@
   }
   const o = { network };
   const _address = lazy.value(() => {
-<<<<<<< HEAD
-    const payload = bs58grscheck.decode(a.address);
-=======
     const payload = Buffer.from(bs58check.decode(a.address));
->>>>>>> 4af93172
     const version = payload.readUInt8(0);
     const hash = payload.slice(1);
     return { version, hash };
@@ -76,7 +72,7 @@
     const payload = Buffer.allocUnsafe(21);
     payload.writeUInt8(o.network.scriptHash, 0);
     o.hash.copy(payload, 1);
-    return bs58grscheck.encode(payload);
+    return bs58check.encode(payload);
   });
   lazy.prop(o, 'hash', () => {
     // in order of least effort

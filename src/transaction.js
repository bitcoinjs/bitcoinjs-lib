'use strict';
Object.defineProperty(exports, '__esModule', { value: true });
const bufferutils_1 = require('./bufferutils');
const bcrypto = require('./crypto');
const bscript = require('./script');
const script_1 = require('./script');
const types = require('./types');
const typeforce = require('typeforce');
const varuint = require('varuint-bitcoin');
function varSliceSize(someScript) {
  const length = someScript.length;
  return varuint.encodingLength(length) + length;
}
function vectorSize(someVector) {
  const length = someVector.length;
  return (
    varuint.encodingLength(length) +
    someVector.reduce((sum, witness) => {
      return sum + varSliceSize(witness);
    }, 0)
  );
}
const EMPTY_SCRIPT = Buffer.allocUnsafe(0);
const EMPTY_WITNESS = [];
const ZERO = Buffer.from(
  '0000000000000000000000000000000000000000000000000000000000000000',
  'hex',
);
const ONE = Buffer.from(
  '0000000000000000000000000000000000000000000000000000000000000001',
  'hex',
);
const VALUE_UINT64_MAX = Buffer.from('ffffffffffffffff', 'hex');
const BLANK_OUTPUT = {
  script: EMPTY_SCRIPT,
  valueBuffer: VALUE_UINT64_MAX,
};
function isOutput(out) {
  return out.value !== undefined;
}
class Transaction {
  constructor() {
    this.version = 1;
    this.locktime = 0;
    this.ins = [];
    this.outs = [];
  }
  static fromBuffer(buffer, _NO_STRICT) {
    const bufferReader = new bufferutils_1.BufferReader(buffer);
    const tx = new Transaction();
    tx.version = bufferReader.readInt32();
    const marker = bufferReader.readUInt8();
    const flag = bufferReader.readUInt8();
    let hasWitnesses = false;
    if (
      marker === Transaction.ADVANCED_TRANSACTION_MARKER &&
      flag === Transaction.ADVANCED_TRANSACTION_FLAG
    ) {
      hasWitnesses = true;
    } else {
      bufferReader.offset -= 2;
    }
    const vinLen = bufferReader.readVarInt();
    for (let i = 0; i < vinLen; ++i) {
      tx.ins.push({
        hash: bufferReader.readSlice(32),
        index: bufferReader.readUInt32(),
        script: bufferReader.readVarSlice(),
        sequence: bufferReader.readUInt32(),
        witness: EMPTY_WITNESS,
      });
    }
    const voutLen = bufferReader.readVarInt();
    for (let i = 0; i < voutLen; ++i) {
      tx.outs.push({
        value: bufferReader.readUInt64(),
        script: bufferReader.readVarSlice(),
      });
    }
    if (hasWitnesses) {
      for (let i = 0; i < vinLen; ++i) {
        tx.ins[i].witness = bufferReader.readVector();
      }
      // was this pointless?
      if (!tx.hasWitnesses())
        throw new Error('Transaction has superfluous witness data');
    }
    tx.locktime = bufferReader.readUInt32();
    if (_NO_STRICT) return tx;
    if (bufferReader.offset !== buffer.length)
      throw new Error('Transaction has unexpected data');
    return tx;
  }
  static fromHex(hex) {
    return Transaction.fromBuffer(Buffer.from(hex, 'hex'), false);
  }
  static isCoinbaseHash(buffer) {
    typeforce(types.Hash256bit, buffer);
    for (let i = 0; i < 32; ++i) {
      if (buffer[i] !== 0) return false;
    }
    return true;
  }
  isCoinbase() {
    return (
      this.ins.length === 1 && Transaction.isCoinbaseHash(this.ins[0].hash)
    );
  }
  addInput(hash, index, sequence, scriptSig) {
    typeforce(
      types.tuple(
        types.Hash256bit,
        types.UInt32,
        types.maybe(types.UInt32),
        types.maybe(types.Buffer),
      ),
      arguments,
    );
    if (types.Null(sequence)) {
      sequence = Transaction.DEFAULT_SEQUENCE;
    }
    // Add the input and return the input's index
    return (
      this.ins.push({
        hash,
        index,
        script: scriptSig || EMPTY_SCRIPT,
        sequence: sequence,
        witness: EMPTY_WITNESS,
      }) - 1
    );
  }
  addOutput(scriptPubKey, value) {
    typeforce(types.tuple(types.Buffer, types.Satoshi), arguments);
    // Add the output and return the output's index
    return (
      this.outs.push({
        script: scriptPubKey,
        value,
      }) - 1
    );
  }
  hasWitnesses() {
    return this.ins.some(x => {
      return x.witness.length !== 0;
    });
  }
  weight() {
    const base = this.byteLength(false);
    const total = this.byteLength(true);
    return base * 3 + total;
  }
  virtualSize() {
    return Math.ceil(this.weight() / 4);
  }
  byteLength(_ALLOW_WITNESS = true) {
    const hasWitnesses = _ALLOW_WITNESS && this.hasWitnesses();
    return (
      (hasWitnesses ? 10 : 8) +
      varuint.encodingLength(this.ins.length) +
      varuint.encodingLength(this.outs.length) +
      this.ins.reduce((sum, input) => {
        return sum + 40 + varSliceSize(input.script);
      }, 0) +
      this.outs.reduce((sum, output) => {
        return sum + 8 + varSliceSize(output.script);
      }, 0) +
      (hasWitnesses
        ? this.ins.reduce((sum, input) => {
            return sum + vectorSize(input.witness);
          }, 0)
        : 0)
    );
  }
  clone() {
    const newTx = new Transaction();
    newTx.version = this.version;
    newTx.locktime = this.locktime;
    newTx.ins = this.ins.map(txIn => {
      return {
        hash: txIn.hash,
        index: txIn.index,
        script: txIn.script,
        sequence: txIn.sequence,
        witness: txIn.witness,
      };
    });
    newTx.outs = this.outs.map(txOut => {
      return {
        script: txOut.script,
        value: txOut.value,
      };
    });
    return newTx;
  }
  /**
   * Hash transaction for signing a specific input.
   *
   * Bitcoin uses a different hash for each signed transaction input.
   * This method copies the transaction, makes the necessary changes based on the
   * hashType, and then hashes the result.
   * This hash can then be used to sign the provided transaction input.
   */
  hashForSignature(inIndex, prevOutScript, hashType) {
    typeforce(
      types.tuple(types.UInt32, types.Buffer, /* types.UInt8 */ types.Number),
      arguments,
    );
    // https://github.com/bitcoin/bitcoin/blob/master/src/test/sighash_tests.cpp#L29
    if (inIndex >= this.ins.length) return ONE;
    // ignore OP_CODESEPARATOR
    const ourScript = bscript.compile(
      bscript.decompile(prevOutScript).filter(x => {
        return x !== script_1.OPS.OP_CODESEPARATOR;
      }),
    );
    const txTmp = this.clone();
    // SIGHASH_NONE: ignore all outputs? (wildcard payee)
    if ((hashType & 0x1f) === Transaction.SIGHASH_NONE) {
      txTmp.outs = [];
      // ignore sequence numbers (except at inIndex)
      txTmp.ins.forEach((input, i) => {
        if (i === inIndex) return;
        input.sequence = 0;
      });
      // SIGHASH_SINGLE: ignore all outputs, except at the same index?
    } else if ((hashType & 0x1f) === Transaction.SIGHASH_SINGLE) {
      // https://github.com/bitcoin/bitcoin/blob/master/src/test/sighash_tests.cpp#L60
      if (inIndex >= this.outs.length) return ONE;
      // truncate outputs after
      txTmp.outs.length = inIndex + 1;
      // "blank" outputs before
      for (let i = 0; i < inIndex; i++) {
        txTmp.outs[i] = BLANK_OUTPUT;
      }
      // ignore sequence numbers (except at inIndex)
      txTmp.ins.forEach((input, y) => {
        if (y === inIndex) return;
        input.sequence = 0;
      });
    }
    // SIGHASH_ANYONECANPAY: ignore inputs entirely?
    if (hashType & Transaction.SIGHASH_ANYONECANPAY) {
      txTmp.ins = [txTmp.ins[inIndex]];
      txTmp.ins[0].script = ourScript;
      // SIGHASH_ALL: only ignore input scripts
    } else {
      // "blank" others input scripts
      txTmp.ins.forEach(input => {
        input.script = EMPTY_SCRIPT;
      });
      txTmp.ins[inIndex].script = ourScript;
    }
    // serialize and hash
    const buffer = Buffer.allocUnsafe(txTmp.byteLength(false) + 4);
    buffer.writeInt32LE(hashType, buffer.length - 4);
    txTmp.__toBuffer(buffer, 0, false);
    return bcrypto.hash256(buffer);
  }
  hashForWitnessV0(inIndex, prevOutScript, value, hashType) {
    typeforce(
      types.tuple(types.UInt32, types.Buffer, types.Satoshi, types.UInt32),
      arguments,
    );
    let tbuffer = Buffer.from([]);
    let bufferWriter;
    let hashOutputs = ZERO;
    let hashPrevouts = ZERO;
    let hashSequence = ZERO;
    if (!(hashType & Transaction.SIGHASH_ANYONECANPAY)) {
      tbuffer = Buffer.allocUnsafe(36 * this.ins.length);
      bufferWriter = new bufferutils_1.BufferWriter(tbuffer, 0);
      this.ins.forEach(txIn => {
        bufferWriter.writeSlice(txIn.hash);
        bufferWriter.writeUInt32(txIn.index);
      });
      hashPrevouts = bcrypto.hash256(tbuffer);
    }
    if (
      !(hashType & Transaction.SIGHASH_ANYONECANPAY) &&
      (hashType & 0x1f) !== Transaction.SIGHASH_SINGLE &&
      (hashType & 0x1f) !== Transaction.SIGHASH_NONE
    ) {
      tbuffer = Buffer.allocUnsafe(4 * this.ins.length);
      bufferWriter = new bufferutils_1.BufferWriter(tbuffer, 0);
      this.ins.forEach(txIn => {
        bufferWriter.writeUInt32(txIn.sequence);
      });
      hashSequence = bcrypto.hash256(tbuffer);
    }
    if (
      (hashType & 0x1f) !== Transaction.SIGHASH_SINGLE &&
      (hashType & 0x1f) !== Transaction.SIGHASH_NONE
    ) {
      const txOutsSize = this.outs.reduce((sum, output) => {
        return sum + 8 + varSliceSize(output.script);
      }, 0);
      tbuffer = Buffer.allocUnsafe(txOutsSize);
      bufferWriter = new bufferutils_1.BufferWriter(tbuffer, 0);
      this.outs.forEach(out => {
        bufferWriter.writeUInt64(out.value);
        bufferWriter.writeVarSlice(out.script);
      });
      hashOutputs = bcrypto.hash256(tbuffer);
    } else if (
      (hashType & 0x1f) === Transaction.SIGHASH_SINGLE &&
      inIndex < this.outs.length
    ) {
      const output = this.outs[inIndex];
      tbuffer = Buffer.allocUnsafe(8 + varSliceSize(output.script));
      bufferWriter = new bufferutils_1.BufferWriter(tbuffer, 0);
      bufferWriter.writeUInt64(output.value);
      bufferWriter.writeVarSlice(output.script);
      hashOutputs = bcrypto.hash256(tbuffer);
    }
    tbuffer = Buffer.allocUnsafe(156 + varSliceSize(prevOutScript));
    bufferWriter = new bufferutils_1.BufferWriter(tbuffer, 0);
    const input = this.ins[inIndex];
    bufferWriter.writeUInt32(this.version);
    bufferWriter.writeSlice(hashPrevouts);
    bufferWriter.writeSlice(hashSequence);
    bufferWriter.writeSlice(input.hash);
    bufferWriter.writeUInt32(input.index);
    bufferWriter.writeVarSlice(prevOutScript);
    bufferWriter.writeUInt64(value);
    bufferWriter.writeUInt32(input.sequence);
    bufferWriter.writeSlice(hashOutputs);
    bufferWriter.writeUInt32(this.locktime);
    bufferWriter.writeUInt32(hashType);
    return bcrypto.hash256(tbuffer);
  }
  getHash(forWitness) {
    // wtxid for coinbase is always 32 bytes of 0x00
    if (forWitness && this.isCoinbase()) return Buffer.alloc(32, 0);
    return bcrypto.hash256(this.__toBuffer(undefined, undefined, forWitness));
  }
<<<<<<< HEAD

  // serialize and hash
  const buffer = Buffer.allocUnsafe(txTmp.__byteLength(false) + 4)
  buffer.writeInt32LE(hashType, buffer.length - 4)
  txTmp.__toBuffer(buffer, 0, false)

  return bcrypto.sha256(buffer)
}

Transaction.prototype.hashForWitnessV0 = function (inIndex, prevOutScript, value, hashType) {
  typeforce(types.tuple(types.UInt32, types.Buffer, types.Satoshi, types.UInt32), arguments)

  let tbuffer, toffset
  function writeSlice (slice) { toffset += slice.copy(tbuffer, toffset) }
  function writeUInt32 (i) { toffset = tbuffer.writeUInt32LE(i, toffset) }
  function writeUInt64 (i) { toffset = bufferutils.writeUInt64LE(tbuffer, i, toffset) }
  function writeVarInt (i) {
    varuint.encode(i, tbuffer, toffset)
    toffset += varuint.encode.bytes
  }
  function writeVarSlice (slice) { writeVarInt(slice.length); writeSlice(slice) }

  let hashOutputs = ZERO
  let hashPrevouts = ZERO
  let hashSequence = ZERO

  if (!(hashType & Transaction.SIGHASH_ANYONECANPAY)) {
    tbuffer = Buffer.allocUnsafe(36 * this.ins.length)
    toffset = 0

    this.ins.forEach(function (txIn) {
      writeSlice(txIn.hash)
      writeUInt32(txIn.index)
    })

    hashPrevouts = bcrypto.sha256(tbuffer)
  }

  if (!(hashType & Transaction.SIGHASH_ANYONECANPAY) &&
       (hashType & 0x1f) !== Transaction.SIGHASH_SINGLE &&
       (hashType & 0x1f) !== Transaction.SIGHASH_NONE) {
    tbuffer = Buffer.allocUnsafe(4 * this.ins.length)
    toffset = 0

    this.ins.forEach(function (txIn) {
      writeUInt32(txIn.sequence)
    })

    hashSequence = bcrypto.sha256(tbuffer)
  }

  if ((hashType & 0x1f) !== Transaction.SIGHASH_SINGLE &&
      (hashType & 0x1f) !== Transaction.SIGHASH_NONE) {
    const txOutsSize = this.outs.reduce(function (sum, output) {
      return sum + 8 + varSliceSize(output.script)
    }, 0)

    tbuffer = Buffer.allocUnsafe(txOutsSize)
    toffset = 0

    this.outs.forEach(function (out) {
      writeUInt64(out.value)
      writeVarSlice(out.script)
    })

    hashOutputs = bcrypto.sha256(tbuffer)
  } else if ((hashType & 0x1f) === Transaction.SIGHASH_SINGLE && inIndex < this.outs.length) {
    const output = this.outs[inIndex]

    tbuffer = Buffer.allocUnsafe(8 + varSliceSize(output.script))
    toffset = 0
    writeUInt64(output.value)
    writeVarSlice(output.script)

    hashOutputs = bcrypto.sha256(tbuffer)
  }

  tbuffer = Buffer.allocUnsafe(156 + varSliceSize(prevOutScript))
  toffset = 0

  const input = this.ins[inIndex]
  writeUInt32(this.version)
  writeSlice(hashPrevouts)
  writeSlice(hashSequence)
  writeSlice(input.hash)
  writeUInt32(input.index)
  writeVarSlice(prevOutScript)
  writeUInt64(value)
  writeUInt32(input.sequence)
  writeSlice(hashOutputs)
  writeUInt32(this.locktime)
  writeUInt32(hashType)
  return bcrypto.sha256(tbuffer)
}

Transaction.prototype.getHash = function () {
  return bcrypto.sha256(this.__toBuffer(undefined, undefined, false))
}

Transaction.prototype.getId = function () {
  // transaction hash's are displayed in reverse order
  return this.getHash().reverse().toString('hex')
}

Transaction.prototype.toBuffer = function (buffer, initialOffset) {
  return this.__toBuffer(buffer, initialOffset, true)
}

Transaction.prototype.__toBuffer = function (buffer, initialOffset, __allowWitness) {
  if (!buffer) buffer = Buffer.allocUnsafe(this.__byteLength(__allowWitness))

  let offset = initialOffset || 0
  function writeSlice (slice) { offset += slice.copy(buffer, offset) }
  function writeUInt8 (i) { offset = buffer.writeUInt8(i, offset) }
  function writeUInt32 (i) { offset = buffer.writeUInt32LE(i, offset) }
  function writeInt32 (i) { offset = buffer.writeInt32LE(i, offset) }
  function writeUInt64 (i) { offset = bufferutils.writeUInt64LE(buffer, i, offset) }
  function writeVarInt (i) {
    varuint.encode(i, buffer, offset)
    offset += varuint.encode.bytes
=======
  getId() {
    // transaction hash's are displayed in reverse order
    return bufferutils_1.reverseBuffer(this.getHash(false)).toString('hex');
  }
  toBuffer(buffer, initialOffset) {
    return this.__toBuffer(buffer, initialOffset, true);
  }
  toHex() {
    return this.toBuffer(undefined, undefined).toString('hex');
  }
  setInputScript(index, scriptSig) {
    typeforce(types.tuple(types.Number, types.Buffer), arguments);
    this.ins[index].script = scriptSig;
  }
  setWitness(index, witness) {
    typeforce(types.tuple(types.Number, [types.Buffer]), arguments);
    this.ins[index].witness = witness;
>>>>>>> f48abd32
  }
  __toBuffer(buffer, initialOffset, _ALLOW_WITNESS = false) {
    if (!buffer) buffer = Buffer.allocUnsafe(this.byteLength(_ALLOW_WITNESS));
    const bufferWriter = new bufferutils_1.BufferWriter(
      buffer,
      initialOffset || 0,
    );
    bufferWriter.writeInt32(this.version);
    const hasWitnesses = _ALLOW_WITNESS && this.hasWitnesses();
    if (hasWitnesses) {
      bufferWriter.writeUInt8(Transaction.ADVANCED_TRANSACTION_MARKER);
      bufferWriter.writeUInt8(Transaction.ADVANCED_TRANSACTION_FLAG);
    }
    bufferWriter.writeVarInt(this.ins.length);
    this.ins.forEach(txIn => {
      bufferWriter.writeSlice(txIn.hash);
      bufferWriter.writeUInt32(txIn.index);
      bufferWriter.writeVarSlice(txIn.script);
      bufferWriter.writeUInt32(txIn.sequence);
    });
    bufferWriter.writeVarInt(this.outs.length);
    this.outs.forEach(txOut => {
      if (isOutput(txOut)) {
        bufferWriter.writeUInt64(txOut.value);
      } else {
        bufferWriter.writeSlice(txOut.valueBuffer);
      }
      bufferWriter.writeVarSlice(txOut.script);
    });
    if (hasWitnesses) {
      this.ins.forEach(input => {
        bufferWriter.writeVector(input.witness);
      });
    }
    bufferWriter.writeUInt32(this.locktime);
    // avoid slicing unless necessary
    if (initialOffset !== undefined)
      return buffer.slice(initialOffset, bufferWriter.offset);
    return buffer;
  }
}
Transaction.DEFAULT_SEQUENCE = 0xffffffff;
Transaction.SIGHASH_ALL = 0x01;
Transaction.SIGHASH_NONE = 0x02;
Transaction.SIGHASH_SINGLE = 0x03;
Transaction.SIGHASH_ANYONECANPAY = 0x80;
Transaction.ADVANCED_TRANSACTION_MARKER = 0x00;
Transaction.ADVANCED_TRANSACTION_FLAG = 0x01;
exports.Transaction = Transaction;<|MERGE_RESOLUTION|>--- conflicted
+++ resolved
@@ -255,7 +255,7 @@
     const buffer = Buffer.allocUnsafe(txTmp.byteLength(false) + 4);
     buffer.writeInt32LE(hashType, buffer.length - 4);
     txTmp.__toBuffer(buffer, 0, false);
-    return bcrypto.hash256(buffer);
+    return bcrypto.sha256(buffer);
   }
   hashForWitnessV0(inIndex, prevOutScript, value, hashType) {
     typeforce(
@@ -274,7 +274,7 @@
         bufferWriter.writeSlice(txIn.hash);
         bufferWriter.writeUInt32(txIn.index);
       });
-      hashPrevouts = bcrypto.hash256(tbuffer);
+      hashPrevouts = bcrypto.sha256(tbuffer);
     }
     if (
       !(hashType & Transaction.SIGHASH_ANYONECANPAY) &&
@@ -286,7 +286,7 @@
       this.ins.forEach(txIn => {
         bufferWriter.writeUInt32(txIn.sequence);
       });
-      hashSequence = bcrypto.hash256(tbuffer);
+      hashSequence = bcrypto.sha256(tbuffer);
     }
     if (
       (hashType & 0x1f) !== Transaction.SIGHASH_SINGLE &&
@@ -301,7 +301,7 @@
         bufferWriter.writeUInt64(out.value);
         bufferWriter.writeVarSlice(out.script);
       });
-      hashOutputs = bcrypto.hash256(tbuffer);
+      hashOutputs = bcrypto.sha256(tbuffer);
     } else if (
       (hashType & 0x1f) === Transaction.SIGHASH_SINGLE &&
       inIndex < this.outs.length
@@ -311,7 +311,7 @@
       bufferWriter = new bufferutils_1.BufferWriter(tbuffer, 0);
       bufferWriter.writeUInt64(output.value);
       bufferWriter.writeVarSlice(output.script);
-      hashOutputs = bcrypto.hash256(tbuffer);
+      hashOutputs = bcrypto.sha256(tbuffer);
     }
     tbuffer = Buffer.allocUnsafe(156 + varSliceSize(prevOutScript));
     bufferWriter = new bufferutils_1.BufferWriter(tbuffer, 0);
@@ -327,135 +327,13 @@
     bufferWriter.writeSlice(hashOutputs);
     bufferWriter.writeUInt32(this.locktime);
     bufferWriter.writeUInt32(hashType);
-    return bcrypto.hash256(tbuffer);
+    return bcrypto.sha256(tbuffer);
   }
   getHash(forWitness) {
     // wtxid for coinbase is always 32 bytes of 0x00
     if (forWitness && this.isCoinbase()) return Buffer.alloc(32, 0);
-    return bcrypto.hash256(this.__toBuffer(undefined, undefined, forWitness));
-  }
-<<<<<<< HEAD
-
-  // serialize and hash
-  const buffer = Buffer.allocUnsafe(txTmp.__byteLength(false) + 4)
-  buffer.writeInt32LE(hashType, buffer.length - 4)
-  txTmp.__toBuffer(buffer, 0, false)
-
-  return bcrypto.sha256(buffer)
-}
-
-Transaction.prototype.hashForWitnessV0 = function (inIndex, prevOutScript, value, hashType) {
-  typeforce(types.tuple(types.UInt32, types.Buffer, types.Satoshi, types.UInt32), arguments)
-
-  let tbuffer, toffset
-  function writeSlice (slice) { toffset += slice.copy(tbuffer, toffset) }
-  function writeUInt32 (i) { toffset = tbuffer.writeUInt32LE(i, toffset) }
-  function writeUInt64 (i) { toffset = bufferutils.writeUInt64LE(tbuffer, i, toffset) }
-  function writeVarInt (i) {
-    varuint.encode(i, tbuffer, toffset)
-    toffset += varuint.encode.bytes
-  }
-  function writeVarSlice (slice) { writeVarInt(slice.length); writeSlice(slice) }
-
-  let hashOutputs = ZERO
-  let hashPrevouts = ZERO
-  let hashSequence = ZERO
-
-  if (!(hashType & Transaction.SIGHASH_ANYONECANPAY)) {
-    tbuffer = Buffer.allocUnsafe(36 * this.ins.length)
-    toffset = 0
-
-    this.ins.forEach(function (txIn) {
-      writeSlice(txIn.hash)
-      writeUInt32(txIn.index)
-    })
-
-    hashPrevouts = bcrypto.sha256(tbuffer)
-  }
-
-  if (!(hashType & Transaction.SIGHASH_ANYONECANPAY) &&
-       (hashType & 0x1f) !== Transaction.SIGHASH_SINGLE &&
-       (hashType & 0x1f) !== Transaction.SIGHASH_NONE) {
-    tbuffer = Buffer.allocUnsafe(4 * this.ins.length)
-    toffset = 0
-
-    this.ins.forEach(function (txIn) {
-      writeUInt32(txIn.sequence)
-    })
-
-    hashSequence = bcrypto.sha256(tbuffer)
-  }
-
-  if ((hashType & 0x1f) !== Transaction.SIGHASH_SINGLE &&
-      (hashType & 0x1f) !== Transaction.SIGHASH_NONE) {
-    const txOutsSize = this.outs.reduce(function (sum, output) {
-      return sum + 8 + varSliceSize(output.script)
-    }, 0)
-
-    tbuffer = Buffer.allocUnsafe(txOutsSize)
-    toffset = 0
-
-    this.outs.forEach(function (out) {
-      writeUInt64(out.value)
-      writeVarSlice(out.script)
-    })
-
-    hashOutputs = bcrypto.sha256(tbuffer)
-  } else if ((hashType & 0x1f) === Transaction.SIGHASH_SINGLE && inIndex < this.outs.length) {
-    const output = this.outs[inIndex]
-
-    tbuffer = Buffer.allocUnsafe(8 + varSliceSize(output.script))
-    toffset = 0
-    writeUInt64(output.value)
-    writeVarSlice(output.script)
-
-    hashOutputs = bcrypto.sha256(tbuffer)
-  }
-
-  tbuffer = Buffer.allocUnsafe(156 + varSliceSize(prevOutScript))
-  toffset = 0
-
-  const input = this.ins[inIndex]
-  writeUInt32(this.version)
-  writeSlice(hashPrevouts)
-  writeSlice(hashSequence)
-  writeSlice(input.hash)
-  writeUInt32(input.index)
-  writeVarSlice(prevOutScript)
-  writeUInt64(value)
-  writeUInt32(input.sequence)
-  writeSlice(hashOutputs)
-  writeUInt32(this.locktime)
-  writeUInt32(hashType)
-  return bcrypto.sha256(tbuffer)
-}
-
-Transaction.prototype.getHash = function () {
-  return bcrypto.sha256(this.__toBuffer(undefined, undefined, false))
-}
-
-Transaction.prototype.getId = function () {
-  // transaction hash's are displayed in reverse order
-  return this.getHash().reverse().toString('hex')
-}
-
-Transaction.prototype.toBuffer = function (buffer, initialOffset) {
-  return this.__toBuffer(buffer, initialOffset, true)
-}
-
-Transaction.prototype.__toBuffer = function (buffer, initialOffset, __allowWitness) {
-  if (!buffer) buffer = Buffer.allocUnsafe(this.__byteLength(__allowWitness))
-
-  let offset = initialOffset || 0
-  function writeSlice (slice) { offset += slice.copy(buffer, offset) }
-  function writeUInt8 (i) { offset = buffer.writeUInt8(i, offset) }
-  function writeUInt32 (i) { offset = buffer.writeUInt32LE(i, offset) }
-  function writeInt32 (i) { offset = buffer.writeInt32LE(i, offset) }
-  function writeUInt64 (i) { offset = bufferutils.writeUInt64LE(buffer, i, offset) }
-  function writeVarInt (i) {
-    varuint.encode(i, buffer, offset)
-    offset += varuint.encode.bytes
-=======
+    return bcrypto.sha256(this.__toBuffer(undefined, undefined, forWitness));
+  }
   getId() {
     // transaction hash's are displayed in reverse order
     return bufferutils_1.reverseBuffer(this.getHash(false)).toString('hex');
@@ -473,7 +351,6 @@
   setWitness(index, witness) {
     typeforce(types.tuple(types.Number, [types.Buffer]), arguments);
     this.ins[index].witness = witness;
->>>>>>> f48abd32
   }
   __toBuffer(buffer, initialOffset, _ALLOW_WITNESS = false) {
     if (!buffer) buffer = Buffer.allocUnsafe(this.byteLength(_ALLOW_WITNESS));

--- conflicted
+++ resolved
@@ -1,11 +1,6 @@
 'use strict';
 Object.defineProperty(exports, '__esModule', { value: true });
-<<<<<<< HEAD
-const bip32 = require('bip32grs');
-exports.bip32 = bip32;
-=======
 exports.Transaction = exports.opcodes = exports.Psbt = exports.Block = exports.script = exports.payments = exports.networks = exports.crypto = exports.address = void 0;
->>>>>>> 24e4d6f6
 const address = require('./address');
 exports.address = address;
 const crypto = require('./crypto');

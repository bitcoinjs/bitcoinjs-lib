<<<<<<< HEAD
// https://en.bitcoin.it/wiki/List_of_address_prefixes
// Dogecoin BIP32 is a proposed standard: https://bitcointalk.org/index.php?topic=409731

module.exports = {
  bitcoin: {
    messagePrefix: '\x1cGroestlCoin Signed Message:\n',
    bech32: 'grs',
    bip32: {
      public: 0x0488b21e,
      private: 0x0488ade4
    },
    pubKeyHash: 0x24,
    scriptHash: 0x05,
    wif: 0x80
  },
  regtest: {
    messagePrefix: '\x1cGroestlCoin Signed Message:\n',
    bech32: 'grsrt',
    bip32: {
      public: 0x043587cf,
      private: 0x04358394
    },
    pubKeyHash: 0x6f,
    scriptHash: 0xc4,
    wif: 0xef
  },
  testnet: {
    messagePrefix: '\x1cGroestlCoin Signed Message:\n',
    bech32: 'tgrs',
    bip32: {
      public: 0x043587cf,
      private: 0x04358394
    },
    pubKeyHash: 0x6f,
    scriptHash: 0xc4,
    wif: 0xef
  }
}
=======
'use strict';
Object.defineProperty(exports, '__esModule', { value: true });
exports.bitcoin = {
  messagePrefix: '\x18Bitcoin Signed Message:\n',
  bech32: 'bc',
  bip32: {
    public: 0x0488b21e,
    private: 0x0488ade4,
  },
  pubKeyHash: 0x00,
  scriptHash: 0x05,
  wif: 0x80,
};
exports.regtest = {
  messagePrefix: '\x18Bitcoin Signed Message:\n',
  bech32: 'bcrt',
  bip32: {
    public: 0x043587cf,
    private: 0x04358394,
  },
  pubKeyHash: 0x6f,
  scriptHash: 0xc4,
  wif: 0xef,
};
exports.testnet = {
  messagePrefix: '\x18Bitcoin Signed Message:\n',
  bech32: 'tb',
  bip32: {
    public: 0x043587cf,
    private: 0x04358394,
  },
  pubKeyHash: 0x6f,
  scriptHash: 0xc4,
  wif: 0xef,
};
>>>>>>> f48abd32
<|MERGE_RESOLUTION|>--- conflicted
+++ resolved
@@ -1,59 +1,19 @@
-<<<<<<< HEAD
-// https://en.bitcoin.it/wiki/List_of_address_prefixes
-// Dogecoin BIP32 is a proposed standard: https://bitcointalk.org/index.php?topic=409731
-
-module.exports = {
-  bitcoin: {
-    messagePrefix: '\x1cGroestlCoin Signed Message:\n',
-    bech32: 'grs',
-    bip32: {
-      public: 0x0488b21e,
-      private: 0x0488ade4
-    },
-    pubKeyHash: 0x24,
-    scriptHash: 0x05,
-    wif: 0x80
-  },
-  regtest: {
-    messagePrefix: '\x1cGroestlCoin Signed Message:\n',
-    bech32: 'grsrt',
-    bip32: {
-      public: 0x043587cf,
-      private: 0x04358394
-    },
-    pubKeyHash: 0x6f,
-    scriptHash: 0xc4,
-    wif: 0xef
-  },
-  testnet: {
-    messagePrefix: '\x1cGroestlCoin Signed Message:\n',
-    bech32: 'tgrs',
-    bip32: {
-      public: 0x043587cf,
-      private: 0x04358394
-    },
-    pubKeyHash: 0x6f,
-    scriptHash: 0xc4,
-    wif: 0xef
-  }
-}
-=======
 'use strict';
 Object.defineProperty(exports, '__esModule', { value: true });
 exports.bitcoin = {
-  messagePrefix: '\x18Bitcoin Signed Message:\n',
-  bech32: 'bc',
+  messagePrefix: '\x1CGroestlCoin Signed Message:\n',
+  bech32: 'grs',
   bip32: {
     public: 0x0488b21e,
     private: 0x0488ade4,
   },
-  pubKeyHash: 0x00,
+  pubKeyHash: 0x24,
   scriptHash: 0x05,
   wif: 0x80,
 };
 exports.regtest = {
-  messagePrefix: '\x18Bitcoin Signed Message:\n',
-  bech32: 'bcrt',
+  messagePrefix: '\x1CGroestlCoin Signed Message:\n',
+  bech32: 'grsrt',
   bip32: {
     public: 0x043587cf,
     private: 0x04358394,
@@ -63,8 +23,8 @@
   wif: 0xef,
 };
 exports.testnet = {
-  messagePrefix: '\x18Bitcoin Signed Message:\n',
-  bech32: 'tb',
+  messagePrefix: '\x1CGroestlCoin Signed Message:\n',
+  bech32: 'tgrs',
   bip32: {
     public: 0x043587cf,
     private: 0x04358394,
@@ -72,5 +32,4 @@
   pubKeyHash: 0x6f,
   scriptHash: 0xc4,
   wif: 0xef,
-};
->>>>>>> f48abd32
+};
// https://en.bitcoin.it/wiki/List_of_address_prefixes
// Dogecoin BIP32 is a proposed standard: https://bitcointalk.org/index.php?topic=409731

module.exports = {
  bitcoin: {
<<<<<<< HEAD
    messagePrefix: '\x1cGroestlCoin Signed Message:\n',
=======
    messagePrefix: '\x18Bitcoin Signed Message:\n',
    bech32: 'bc',
>>>>>>> 582727f6
    bip32: {
      public: 0x0488b21e,
      private: 0x0488ade4
    },
    pubKeyHash: 0x24,
    scriptHash: 0x05,
    wif: 0x80
  },
  testnet: {
<<<<<<< HEAD
    messagePrefix: '\x1cGroestlCoin Signed Message:\n',
=======
    messagePrefix: '\x18Bitcoin Signed Message:\n',
    bech32: 'tb',
>>>>>>> 582727f6
    bip32: {
      public: 0x043587cf,
      private: 0x04358394
    },
    pubKeyHash: 0x6f,
    scriptHash: 0xc4,
    wif: 0xef
  }
}<|MERGE_RESOLUTION|>--- conflicted
+++ resolved
@@ -3,12 +3,8 @@
 
 module.exports = {
   bitcoin: {
-<<<<<<< HEAD
     messagePrefix: '\x1cGroestlCoin Signed Message:\n',
-=======
-    messagePrefix: '\x18Bitcoin Signed Message:\n',
-    bech32: 'bc',
->>>>>>> 582727f6
+    bech32: 'grs',
     bip32: {
       public: 0x0488b21e,
       private: 0x0488ade4
@@ -18,12 +14,8 @@
     wif: 0x80
   },
   testnet: {
-<<<<<<< HEAD
     messagePrefix: '\x1cGroestlCoin Signed Message:\n',
-=======
-    messagePrefix: '\x18Bitcoin Signed Message:\n',
-    bech32: 'tb',
->>>>>>> 582727f6
+    bech32: 'tgrs',
     bip32: {
       public: 0x043587cf,
       private: 0x04358394

<<<<<<< HEAD
const Buffer = require('safe-buffer').Buffer
const bcrypto = require('./crypto')
const fastMerkleRoot = require('merkle-lib/fastRoot')
const typeforce = require('typeforce')
const types = require('./types')
const varuint = require('varuint-bitcoin')

const Transaction = require('./transaction')

function Block () {
  this.version = 1
  this.prevHash = null
  this.merkleRoot = null
  this.timestamp = 0
  this.bits = 0
  this.nonce = 0
}

Block.fromBuffer = function (buffer) {
  if (buffer.length < 80) throw new Error('Buffer too small (< 80 bytes)')

  let offset = 0
  function readSlice (n) {
    offset += n
    return buffer.slice(offset - n, offset)
  }

  function readUInt32 () {
    const i = buffer.readUInt32LE(offset)
    offset += 4
    return i
  }

  function readInt32 () {
    const i = buffer.readInt32LE(offset)
    offset += 4
    return i
  }

  const block = new Block()
  block.version = readInt32()
  block.prevHash = readSlice(32)
  block.merkleRoot = readSlice(32)
  block.timestamp = readUInt32()
  block.bits = readUInt32()
  block.nonce = readUInt32()

  if (buffer.length === 80) return block

  function readVarInt () {
    const vi = varuint.decode(buffer, offset)
    offset += varuint.decode.bytes
    return vi
  }

  function readTransaction () {
    const tx = Transaction.fromBuffer(buffer.slice(offset), true)
    offset += tx.byteLength()
    return tx
  }

  const nTransactions = readVarInt()
  block.transactions = []

  for (var i = 0; i < nTransactions; ++i) {
    const tx = readTransaction()
    block.transactions.push(tx)
  }

  return block
}

Block.prototype.byteLength = function (headersOnly) {
  if (headersOnly || !this.transactions) return 80

  return 80 + varuint.encodingLength(this.transactions.length) + this.transactions.reduce(function (a, x) {
    return a + x.byteLength()
  }, 0)
}

Block.fromHex = function (hex) {
  return Block.fromBuffer(Buffer.from(hex, 'hex'))
}

Block.prototype.getHash = function () {
  return bcrypto.groestl(this.toBuffer(true))
}

Block.prototype.getId = function () {
  return this.getHash().reverse().toString('hex')
}

Block.prototype.getUTCDate = function () {
  const date = new Date(0) // epoch
  date.setUTCSeconds(this.timestamp)

  return date
}

// TODO: buffer, offset compatibility
Block.prototype.toBuffer = function (headersOnly) {
  const buffer = Buffer.allocUnsafe(this.byteLength(headersOnly))

  let offset = 0
  function writeSlice (slice) {
    slice.copy(buffer, offset)
    offset += slice.length
  }

  function writeInt32 (i) {
    buffer.writeInt32LE(i, offset)
    offset += 4
  }
  function writeUInt32 (i) {
    buffer.writeUInt32LE(i, offset)
    offset += 4
  }

  writeInt32(this.version)
  writeSlice(this.prevHash)
  writeSlice(this.merkleRoot)
  writeUInt32(this.timestamp)
  writeUInt32(this.bits)
  writeUInt32(this.nonce)

  if (headersOnly || !this.transactions) return buffer

  varuint.encode(this.transactions.length, buffer, offset)
  offset += varuint.encode.bytes

  this.transactions.forEach(function (tx) {
    const txSize = tx.byteLength() // TODO: extract from toBuffer?
    tx.toBuffer(buffer, offset)
    offset += txSize
  })

  return buffer
}

Block.prototype.toHex = function (headersOnly) {
  return this.toBuffer(headersOnly).toString('hex')
}

Block.calculateTarget = function (bits) {
  const exponent = ((bits & 0xff000000) >> 24) - 3
  const mantissa = bits & 0x007fffff
  const target = Buffer.alloc(32, 0)
  target.writeUIntBE(mantissa, 29 - exponent, 3)
  return target
}

Block.calculateMerkleRoot = function (transactions) {
  typeforce([{ getHash: types.Function }], transactions)
  if (transactions.length === 0) throw TypeError('Cannot compute merkle root for zero transactions')

  const hashes = transactions.map(function (transaction) {
    return transaction.getHash()
  })

  return fastMerkleRoot(hashes, bcrypto.hash256)
}

Block.prototype.checkMerkleRoot = function () {
  if (!this.transactions) return false

  const actualMerkleRoot = Block.calculateMerkleRoot(this.transactions)
  return this.merkleRoot.compare(actualMerkleRoot) === 0
=======
'use strict';
Object.defineProperty(exports, '__esModule', { value: true });
const bufferutils_1 = require('./bufferutils');
const bcrypto = require('./crypto');
const transaction_1 = require('./transaction');
const types = require('./types');
const fastMerkleRoot = require('merkle-lib/fastRoot');
const typeforce = require('typeforce');
const varuint = require('varuint-bitcoin');
const errorMerkleNoTxes = new TypeError(
  'Cannot compute merkle root for zero transactions',
);
const errorWitnessNotSegwit = new TypeError(
  'Cannot compute witness commit for non-segwit block',
);
class Block {
  constructor() {
    this.version = 1;
    this.prevHash = undefined;
    this.merkleRoot = undefined;
    this.timestamp = 0;
    this.witnessCommit = undefined;
    this.bits = 0;
    this.nonce = 0;
    this.transactions = undefined;
  }
  static fromBuffer(buffer) {
    if (buffer.length < 80) throw new Error('Buffer too small (< 80 bytes)');
    const bufferReader = new bufferutils_1.BufferReader(buffer);
    const block = new Block();
    block.version = bufferReader.readInt32();
    block.prevHash = bufferReader.readSlice(32);
    block.merkleRoot = bufferReader.readSlice(32);
    block.timestamp = bufferReader.readUInt32();
    block.bits = bufferReader.readUInt32();
    block.nonce = bufferReader.readUInt32();
    if (buffer.length === 80) return block;
    const readTransaction = () => {
      const tx = transaction_1.Transaction.fromBuffer(
        bufferReader.buffer.slice(bufferReader.offset),
        true,
      );
      bufferReader.offset += tx.byteLength();
      return tx;
    };
    const nTransactions = bufferReader.readVarInt();
    block.transactions = [];
    for (let i = 0; i < nTransactions; ++i) {
      const tx = readTransaction();
      block.transactions.push(tx);
    }
    const witnessCommit = block.getWitnessCommit();
    // This Block contains a witness commit
    if (witnessCommit) block.witnessCommit = witnessCommit;
    return block;
  }
  static fromHex(hex) {
    return Block.fromBuffer(Buffer.from(hex, 'hex'));
  }
  static calculateTarget(bits) {
    const exponent = ((bits & 0xff000000) >> 24) - 3;
    const mantissa = bits & 0x007fffff;
    const target = Buffer.alloc(32, 0);
    target.writeUIntBE(mantissa, 29 - exponent, 3);
    return target;
  }
  static calculateMerkleRoot(transactions, forWitness) {
    typeforce([{ getHash: types.Function }], transactions);
    if (transactions.length === 0) throw errorMerkleNoTxes;
    if (forWitness && !txesHaveWitnessCommit(transactions))
      throw errorWitnessNotSegwit;
    const hashes = transactions.map(transaction =>
      transaction.getHash(forWitness),
    );
    const rootHash = fastMerkleRoot(hashes, bcrypto.hash256);
    return forWitness
      ? bcrypto.hash256(
          Buffer.concat([rootHash, transactions[0].ins[0].witness[0]]),
        )
      : rootHash;
  }
  getWitnessCommit() {
    if (!txesHaveWitnessCommit(this.transactions)) return null;
    // The merkle root for the witness data is in an OP_RETURN output.
    // There is no rule for the index of the output, so use filter to find it.
    // The root is prepended with 0xaa21a9ed so check for 0x6a24aa21a9ed
    // If multiple commits are found, the output with highest index is assumed.
    const witnessCommits = this.transactions[0].outs
      .filter(out =>
        out.script.slice(0, 6).equals(Buffer.from('6a24aa21a9ed', 'hex')),
      )
      .map(out => out.script.slice(6, 38));
    if (witnessCommits.length === 0) return null;
    // Use the commit with the highest output (should only be one though)
    const result = witnessCommits[witnessCommits.length - 1];
    if (!(result instanceof Buffer && result.length === 32)) return null;
    return result;
  }
  hasWitnessCommit() {
    if (
      this.witnessCommit instanceof Buffer &&
      this.witnessCommit.length === 32
    )
      return true;
    if (this.getWitnessCommit() !== null) return true;
    return false;
  }
  hasWitness() {
    return anyTxHasWitness(this.transactions);
  }
  weight() {
    const base = this.byteLength(false, false);
    const total = this.byteLength(false, true);
    return base * 3 + total;
  }
  byteLength(headersOnly, allowWitness = true) {
    if (headersOnly || !this.transactions) return 80;
    return (
      80 +
      varuint.encodingLength(this.transactions.length) +
      this.transactions.reduce((a, x) => a + x.byteLength(allowWitness), 0)
    );
  }
  getHash() {
    return bcrypto.hash256(this.toBuffer(true));
  }
  getId() {
    return bufferutils_1.reverseBuffer(this.getHash()).toString('hex');
  }
  getUTCDate() {
    const date = new Date(0); // epoch
    date.setUTCSeconds(this.timestamp);
    return date;
  }
  // TODO: buffer, offset compatibility
  toBuffer(headersOnly) {
    const buffer = Buffer.allocUnsafe(this.byteLength(headersOnly));
    const bufferWriter = new bufferutils_1.BufferWriter(buffer);
    bufferWriter.writeInt32(this.version);
    bufferWriter.writeSlice(this.prevHash);
    bufferWriter.writeSlice(this.merkleRoot);
    bufferWriter.writeUInt32(this.timestamp);
    bufferWriter.writeUInt32(this.bits);
    bufferWriter.writeUInt32(this.nonce);
    if (headersOnly || !this.transactions) return buffer;
    varuint.encode(this.transactions.length, buffer, bufferWriter.offset);
    bufferWriter.offset += varuint.encode.bytes;
    this.transactions.forEach(tx => {
      const txSize = tx.byteLength(); // TODO: extract from toBuffer?
      tx.toBuffer(buffer, bufferWriter.offset);
      bufferWriter.offset += txSize;
    });
    return buffer;
  }
  toHex(headersOnly) {
    return this.toBuffer(headersOnly).toString('hex');
  }
  checkTxRoots() {
    // If the Block has segwit transactions but no witness commit,
    // there's no way it can be valid, so fail the check.
    const hasWitnessCommit = this.hasWitnessCommit();
    if (!hasWitnessCommit && this.hasWitness()) return false;
    return (
      this.__checkMerkleRoot() &&
      (hasWitnessCommit ? this.__checkWitnessCommit() : true)
    );
  }
  checkProofOfWork() {
    const hash = bufferutils_1.reverseBuffer(this.getHash());
    const target = Block.calculateTarget(this.bits);
    return hash.compare(target) <= 0;
  }
  __checkMerkleRoot() {
    if (!this.transactions) throw errorMerkleNoTxes;
    const actualMerkleRoot = Block.calculateMerkleRoot(this.transactions);
    return this.merkleRoot.compare(actualMerkleRoot) === 0;
  }
  __checkWitnessCommit() {
    if (!this.transactions) throw errorMerkleNoTxes;
    if (!this.hasWitnessCommit()) throw errorWitnessNotSegwit;
    const actualWitnessCommit = Block.calculateMerkleRoot(
      this.transactions,
      true,
    );
    return this.witnessCommit.compare(actualWitnessCommit) === 0;
  }
>>>>>>> f48abd32
}
exports.Block = Block;
function txesHaveWitnessCommit(transactions) {
  return (
    transactions instanceof Array &&
    transactions[0] &&
    transactions[0].ins &&
    transactions[0].ins instanceof Array &&
    transactions[0].ins[0] &&
    transactions[0].ins[0].witness &&
    transactions[0].ins[0].witness instanceof Array &&
    transactions[0].ins[0].witness.length > 0
  );
}
function anyTxHasWitness(transactions) {
  return (
    transactions instanceof Array &&
    transactions.some(
      tx =>
        typeof tx === 'object' &&
        tx.ins instanceof Array &&
        tx.ins.some(
          input =>
            typeof input === 'object' &&
            input.witness instanceof Array &&
            input.witness.length > 0,
        ),
    )
  );
}<|MERGE_RESOLUTION|>--- conflicted
+++ resolved
@@ -1,172 +1,3 @@
-<<<<<<< HEAD
-const Buffer = require('safe-buffer').Buffer
-const bcrypto = require('./crypto')
-const fastMerkleRoot = require('merkle-lib/fastRoot')
-const typeforce = require('typeforce')
-const types = require('./types')
-const varuint = require('varuint-bitcoin')
-
-const Transaction = require('./transaction')
-
-function Block () {
-  this.version = 1
-  this.prevHash = null
-  this.merkleRoot = null
-  this.timestamp = 0
-  this.bits = 0
-  this.nonce = 0
-}
-
-Block.fromBuffer = function (buffer) {
-  if (buffer.length < 80) throw new Error('Buffer too small (< 80 bytes)')
-
-  let offset = 0
-  function readSlice (n) {
-    offset += n
-    return buffer.slice(offset - n, offset)
-  }
-
-  function readUInt32 () {
-    const i = buffer.readUInt32LE(offset)
-    offset += 4
-    return i
-  }
-
-  function readInt32 () {
-    const i = buffer.readInt32LE(offset)
-    offset += 4
-    return i
-  }
-
-  const block = new Block()
-  block.version = readInt32()
-  block.prevHash = readSlice(32)
-  block.merkleRoot = readSlice(32)
-  block.timestamp = readUInt32()
-  block.bits = readUInt32()
-  block.nonce = readUInt32()
-
-  if (buffer.length === 80) return block
-
-  function readVarInt () {
-    const vi = varuint.decode(buffer, offset)
-    offset += varuint.decode.bytes
-    return vi
-  }
-
-  function readTransaction () {
-    const tx = Transaction.fromBuffer(buffer.slice(offset), true)
-    offset += tx.byteLength()
-    return tx
-  }
-
-  const nTransactions = readVarInt()
-  block.transactions = []
-
-  for (var i = 0; i < nTransactions; ++i) {
-    const tx = readTransaction()
-    block.transactions.push(tx)
-  }
-
-  return block
-}
-
-Block.prototype.byteLength = function (headersOnly) {
-  if (headersOnly || !this.transactions) return 80
-
-  return 80 + varuint.encodingLength(this.transactions.length) + this.transactions.reduce(function (a, x) {
-    return a + x.byteLength()
-  }, 0)
-}
-
-Block.fromHex = function (hex) {
-  return Block.fromBuffer(Buffer.from(hex, 'hex'))
-}
-
-Block.prototype.getHash = function () {
-  return bcrypto.groestl(this.toBuffer(true))
-}
-
-Block.prototype.getId = function () {
-  return this.getHash().reverse().toString('hex')
-}
-
-Block.prototype.getUTCDate = function () {
-  const date = new Date(0) // epoch
-  date.setUTCSeconds(this.timestamp)
-
-  return date
-}
-
-// TODO: buffer, offset compatibility
-Block.prototype.toBuffer = function (headersOnly) {
-  const buffer = Buffer.allocUnsafe(this.byteLength(headersOnly))
-
-  let offset = 0
-  function writeSlice (slice) {
-    slice.copy(buffer, offset)
-    offset += slice.length
-  }
-
-  function writeInt32 (i) {
-    buffer.writeInt32LE(i, offset)
-    offset += 4
-  }
-  function writeUInt32 (i) {
-    buffer.writeUInt32LE(i, offset)
-    offset += 4
-  }
-
-  writeInt32(this.version)
-  writeSlice(this.prevHash)
-  writeSlice(this.merkleRoot)
-  writeUInt32(this.timestamp)
-  writeUInt32(this.bits)
-  writeUInt32(this.nonce)
-
-  if (headersOnly || !this.transactions) return buffer
-
-  varuint.encode(this.transactions.length, buffer, offset)
-  offset += varuint.encode.bytes
-
-  this.transactions.forEach(function (tx) {
-    const txSize = tx.byteLength() // TODO: extract from toBuffer?
-    tx.toBuffer(buffer, offset)
-    offset += txSize
-  })
-
-  return buffer
-}
-
-Block.prototype.toHex = function (headersOnly) {
-  return this.toBuffer(headersOnly).toString('hex')
-}
-
-Block.calculateTarget = function (bits) {
-  const exponent = ((bits & 0xff000000) >> 24) - 3
-  const mantissa = bits & 0x007fffff
-  const target = Buffer.alloc(32, 0)
-  target.writeUIntBE(mantissa, 29 - exponent, 3)
-  return target
-}
-
-Block.calculateMerkleRoot = function (transactions) {
-  typeforce([{ getHash: types.Function }], transactions)
-  if (transactions.length === 0) throw TypeError('Cannot compute merkle root for zero transactions')
-
-  const hashes = transactions.map(function (transaction) {
-    return transaction.getHash()
-  })
-
-  return fastMerkleRoot(hashes, bcrypto.hash256)
-}
-
-Block.prototype.checkMerkleRoot = function () {
-  if (!this.transactions) return false
-
-  const actualMerkleRoot = Block.calculateMerkleRoot(this.transactions)
-  return this.merkleRoot.compare(actualMerkleRoot) === 0
-=======
 'use strict';
 Object.defineProperty(exports, '__esModule', { value: true });
 const bufferutils_1 = require('./bufferutils');
@@ -291,7 +122,7 @@
     );
   }
   getHash() {
-    return bcrypto.hash256(this.toBuffer(true));
+    return bcrypto.groestl(this.toBuffer(true));
   }
   getId() {
     return bufferutils_1.reverseBuffer(this.getHash()).toString('hex');
@@ -353,7 +184,6 @@
     );
     return this.witnessCommit.compare(actualWitnessCommit) === 0;
   }
->>>>>>> f48abd32
 }
 exports.Block = Block;
 function txesHaveWitnessCommit(transactions) {

--- conflicted
+++ resolved
@@ -4,15 +4,8 @@
 const payments = require('./payments');
 const bscript = require('./script');
 const types = require('./types');
-<<<<<<< HEAD
-const bech32 = require('bech32');
+const { bech32, bech32m } = require('bech32');
 const bs58grscheck = require('bs58grscheck');
-const typeforce = require('typeforce');
-function fromBase58GrsCheck(address) {
-  const payload = bs58grscheck.decode(address);
-=======
-const { bech32, bech32m } = require('bech32');
-const bs58check = require('bs58check');
 const typeforce = require('typeforce');
 const FUTURE_SEGWIT_MAX_SIZE = 40;
 const FUTURE_SEGWIT_MIN_SIZE = 2;
@@ -36,9 +29,8 @@
     throw new TypeError('Invalid script for segwit address');
   return toBech32(data, version, network.bech32);
 }
-function fromBase58Check(address) {
-  const payload = bs58check.decode(address);
->>>>>>> 239711bf
+function fromBase58GrsCheck(address) {
+  const payload = bs58grscheck.decode(address);
   // TODO: 4.0.0, move to "toOutputScript"
   if (payload.length < 21) throw new TypeError(address + ' is too short');
   if (payload.length > 21) throw new TypeError(address + ' is too long');

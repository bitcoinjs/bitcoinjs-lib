'use strict';
Object.defineProperty(exports, '__esModule', { value: true });
exports.toOutputScript = exports.fromOutputScript = exports.toBech32 = exports.toBase58Check = exports.fromBech32 = exports.fromBase58Check = void 0;
const networks = require('./networks');
const payments = require('./payments');
const bscript = require('./script');
const types = require('./types');
<<<<<<< HEAD
const { bech32, bech32m } = require('bech32');
const bs58grscheck = require('bs58grscheck');
const typeforce = require('typeforce');
=======
const bech32_1 = require('bech32');
const bs58check = require('bs58check');
const { typeforce } = types;
>>>>>>> 24e4d6f6
const FUTURE_SEGWIT_MAX_SIZE = 40;
const FUTURE_SEGWIT_MIN_SIZE = 2;
const FUTURE_SEGWIT_MAX_VERSION = 16;
const FUTURE_SEGWIT_MIN_VERSION = 1;
const FUTURE_SEGWIT_VERSION_DIFF = 0x50;
const FUTURE_SEGWIT_VERSION_WARNING =
  'WARNING: Sending to a future segwit version address can lead to loss of funds. ' +
  'End users MUST be warned carefully in the GUI and asked if they wish to proceed ' +
  'with caution. Wallets should verify the segwit version from the output of fromBech32, ' +
  'then decide when it is safe to use which version of segwit.';
function _toFutureSegwitAddress(output, network) {
  const data = output.slice(2);
  if (
    data.length < FUTURE_SEGWIT_MIN_SIZE ||
    data.length > FUTURE_SEGWIT_MAX_SIZE
  )
    throw new TypeError('Invalid program length for segwit address');
  const version = output[0] - FUTURE_SEGWIT_VERSION_DIFF;
  if (
    version < FUTURE_SEGWIT_MIN_VERSION ||
    version > FUTURE_SEGWIT_MAX_VERSION
  )
    throw new TypeError('Invalid version for segwit address');
  if (output[1] !== data.length)
    throw new TypeError('Invalid script for segwit address');
  console.warn(FUTURE_SEGWIT_VERSION_WARNING);
  return toBech32(data, version, network.bech32);
}
function fromBase58GrsCheck(address) {
  const payload = bs58grscheck.decode(address);
  // TODO: 4.0.0, move to "toOutputScript"
  if (payload.length < 21) throw new TypeError(address + ' is too short');
  if (payload.length > 21) throw new TypeError(address + ' is too long');
  const version = payload.readUInt8(0);
  const hash = payload.slice(1);
  return { version, hash };
}
exports.fromBase58GrsCheck = fromBase58GrsCheck;
function fromBech32(address) {
  let result;
  let version;
  try {
    result = bech32_1.bech32.decode(address);
  } catch (e) {}
  if (result) {
    version = result.words[0];
    if (version !== 0) throw new TypeError(address + ' uses wrong encoding');
  } else {
    result = bech32_1.bech32m.decode(address);
    version = result.words[0];
    if (version === 0) throw new TypeError(address + ' uses wrong encoding');
  }
  const data = bech32_1.bech32.fromWords(result.words.slice(1));
  return {
    version,
    prefix: result.prefix,
    data: Buffer.from(data),
  };
}
exports.fromBech32 = fromBech32;
function toBase58GrsCheck(hash, version) {
  typeforce(types.tuple(types.Hash160bit, types.UInt8), arguments);
  const payload = Buffer.allocUnsafe(21);
  payload.writeUInt8(version, 0);
  hash.copy(payload, 1);
  return bs58grscheck.encode(payload);
}
exports.toBase58GrsCheck = toBase58GrsCheck;
function toBech32(data, version, prefix) {
  const words = bech32_1.bech32.toWords(data);
  words.unshift(version);
  return version === 0
    ? bech32_1.bech32.encode(prefix, words)
    : bech32_1.bech32m.encode(prefix, words);
}
exports.toBech32 = toBech32;
function fromOutputScript(output, network) {
  // TODO: Network
  network = network || networks.bitcoin;
  try {
    return payments.p2pkh({ output, network }).address;
  } catch (e) {}
  try {
    return payments.p2sh({ output, network }).address;
  } catch (e) {}
  try {
    return payments.p2wpkh({ output, network }).address;
  } catch (e) {}
  try {
    return payments.p2wsh({ output, network }).address;
  } catch (e) {}
  try {
    return _toFutureSegwitAddress(output, network);
  } catch (e) {}
  throw new Error(bscript.toASM(output) + ' has no matching Address');
}
exports.fromOutputScript = fromOutputScript;
function toOutputScript(address, network) {
  network = network || networks.bitcoin;
  let decodeBase58;
  let decodeBech32;
  try {
    decodeBase58 = fromBase58GrsCheck(address);
  } catch (e) {}
  if (decodeBase58) {
    if (decodeBase58.version === network.pubKeyHash)
      return payments.p2pkh({ hash: decodeBase58.hash }).output;
    if (decodeBase58.version === network.scriptHash)
      return payments.p2sh({ hash: decodeBase58.hash }).output;
  } else {
    try {
      decodeBech32 = fromBech32(address);
    } catch (e) {}
    if (decodeBech32) {
      if (decodeBech32.prefix !== network.bech32)
        throw new Error(address + ' has an invalid prefix');
      if (decodeBech32.version === 0) {
        if (decodeBech32.data.length === 20)
          return payments.p2wpkh({ hash: decodeBech32.data }).output;
        if (decodeBech32.data.length === 32)
          return payments.p2wsh({ hash: decodeBech32.data }).output;
      } else if (
        decodeBech32.version >= FUTURE_SEGWIT_MIN_VERSION &&
        decodeBech32.version <= FUTURE_SEGWIT_MAX_VERSION &&
        decodeBech32.data.length >= FUTURE_SEGWIT_MIN_SIZE &&
        decodeBech32.data.length <= FUTURE_SEGWIT_MAX_SIZE
      ) {
        console.warn(FUTURE_SEGWIT_VERSION_WARNING);
        return bscript.compile([
          decodeBech32.version + FUTURE_SEGWIT_VERSION_DIFF,
          decodeBech32.data,
        ]);
      }
    }
  }
  throw new Error(address + ' has no matching Script');
}
exports.toOutputScript = toOutputScript;<|MERGE_RESOLUTION|>--- conflicted
+++ resolved
@@ -1,19 +1,13 @@
 'use strict';
 Object.defineProperty(exports, '__esModule', { value: true });
-exports.toOutputScript = exports.fromOutputScript = exports.toBech32 = exports.toBase58Check = exports.fromBech32 = exports.fromBase58Check = void 0;
+exports.toOutputScript = exports.fromOutputScript = exports.toBech32 = exports.toBase58Check = exports.fromBech32 = exports.fromBase58GrsCheck = void 0;
 const networks = require('./networks');
 const payments = require('./payments');
 const bscript = require('./script');
 const types = require('./types');
-<<<<<<< HEAD
-const { bech32, bech32m } = require('bech32');
+const bech32_1 = require('bech32');
 const bs58grscheck = require('bs58grscheck');
-const typeforce = require('typeforce');
-=======
-const bech32_1 = require('bech32');
-const bs58check = require('bs58check');
 const { typeforce } = types;
->>>>>>> 24e4d6f6
 const FUTURE_SEGWIT_MAX_SIZE = 40;
 const FUTURE_SEGWIT_MIN_SIZE = 2;
 const FUTURE_SEGWIT_MAX_VERSION = 16;

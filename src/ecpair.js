<<<<<<< HEAD
const ecc = require('tiny-secp256k1')
const randomBytes = require('randombytes')
const typeforce = require('typeforce')
const types = require('./types')
const wif = require('wifgrs')

const NETWORKS = require('./networks')
const isOptions = typeforce.maybe(typeforce.compile({
  compressed: types.maybe(types.Boolean),
  network: types.maybe(types.Network)
}))

function ECPair (d, Q, options) {
  options = options || {}

  this.compressed = options.compressed === undefined ? true : options.compressed
  this.network = options.network || NETWORKS.bitcoin

  this.__d = d || null
  this.__Q = null
  if (Q) this.__Q = ecc.pointCompress(Q, this.compressed)
}

Object.defineProperty(ECPair.prototype, 'privateKey', {
  enumerable: false,
  get: function () { return this.__d }
})

Object.defineProperty(ECPair.prototype, 'publicKey', { get: function () {
  if (!this.__Q) this.__Q = ecc.pointFromScalar(this.__d, this.compressed)
  return this.__Q
}})

ECPair.prototype.toWIF = function () {
  if (!this.__d) throw new Error('Missing private key')
  return wif.encode(this.network.wif, this.__d, this.compressed)
}

ECPair.prototype.sign = function (hash) {
  if (!this.__d) throw new Error('Missing private key')
  return ecc.sign(hash, this.__d)
}

ECPair.prototype.verify = function (hash, signature) {
  return ecc.verify(hash, this.publicKey, signature)
=======
'use strict';
Object.defineProperty(exports, '__esModule', { value: true });
const NETWORKS = require('./networks');
const types = require('./types');
const ecc = require('tiny-secp256k1');
const randomBytes = require('randombytes');
const typeforce = require('typeforce');
const wif = require('wif');
const isOptions = typeforce.maybe(
  typeforce.compile({
    compressed: types.maybe(types.Boolean),
    network: types.maybe(types.Network),
  }),
);
class ECPair {
  constructor(__D, __Q, options) {
    this.__D = __D;
    this.__Q = __Q;
    this.lowR = false;
    if (options === undefined) options = {};
    this.compressed =
      options.compressed === undefined ? true : options.compressed;
    this.network = options.network || NETWORKS.bitcoin;
    if (__Q !== undefined) this.__Q = ecc.pointCompress(__Q, this.compressed);
  }
  get privateKey() {
    return this.__D;
  }
  get publicKey() {
    if (!this.__Q) this.__Q = ecc.pointFromScalar(this.__D, this.compressed);
    return this.__Q;
  }
  toWIF() {
    if (!this.__D) throw new Error('Missing private key');
    return wif.encode(this.network.wif, this.__D, this.compressed);
  }
  sign(hash, lowR) {
    if (!this.__D) throw new Error('Missing private key');
    if (lowR === undefined) lowR = this.lowR;
    if (lowR === false) {
      return ecc.sign(hash, this.__D);
    } else {
      let sig = ecc.sign(hash, this.__D);
      const extraData = Buffer.alloc(32, 0);
      let counter = 0;
      // if first try is lowR, skip the loop
      // for second try and on, add extra entropy counting up
      while (sig[0] > 0x7f) {
        counter++;
        extraData.writeUIntLE(counter, 0, 6);
        sig = ecc.signWithEntropy(hash, this.__D, extraData);
      }
      return sig;
    }
  }
  verify(hash, signature) {
    return ecc.verify(hash, this.publicKey, signature);
  }
>>>>>>> f48abd32
}
function fromPrivateKey(buffer, options) {
  typeforce(types.Buffer256bit, buffer);
  if (!ecc.isPrivate(buffer))
    throw new TypeError('Private key not in range [1, n)');
  typeforce(isOptions, options);
  return new ECPair(buffer, undefined, options);
}
exports.fromPrivateKey = fromPrivateKey;
function fromPublicKey(buffer, options) {
  typeforce(ecc.isPoint, buffer);
  typeforce(isOptions, options);
  return new ECPair(undefined, buffer, options);
}
exports.fromPublicKey = fromPublicKey;
function fromWIF(wifString, network) {
  const decoded = wif.decode(wifString);
  const version = decoded.version;
  // list of networks?
  if (types.Array(network)) {
    network = network
      .filter(x => {
        return version === x.wif;
      })
      .pop();
    if (!network) throw new Error('Unknown network version');
    // otherwise, assume a network object (or default to bitcoin)
  } else {
    network = network || NETWORKS.bitcoin;
    if (version !== network.wif) throw new Error('Invalid network version');
  }
  return fromPrivateKey(decoded.privateKey, {
    compressed: decoded.compressed,
    network: network,
  });
}
exports.fromWIF = fromWIF;
function makeRandom(options) {
  typeforce(isOptions, options);
  if (options === undefined) options = {};
  const rng = options.rng || randomBytes;
  let d;
  do {
    d = rng(32);
    typeforce(types.Buffer256bit, d);
  } while (!ecc.isPrivate(d));
  return fromPrivateKey(d, options);
}
exports.makeRandom = makeRandom;<|MERGE_RESOLUTION|>--- conflicted
+++ resolved
@@ -1,50 +1,3 @@
-<<<<<<< HEAD
-const ecc = require('tiny-secp256k1')
-const randomBytes = require('randombytes')
-const typeforce = require('typeforce')
-const types = require('./types')
-const wif = require('wifgrs')
-
-const NETWORKS = require('./networks')
-const isOptions = typeforce.maybe(typeforce.compile({
-  compressed: types.maybe(types.Boolean),
-  network: types.maybe(types.Network)
-}))
-
-function ECPair (d, Q, options) {
-  options = options || {}
-
-  this.compressed = options.compressed === undefined ? true : options.compressed
-  this.network = options.network || NETWORKS.bitcoin
-
-  this.__d = d || null
-  this.__Q = null
-  if (Q) this.__Q = ecc.pointCompress(Q, this.compressed)
-}
-
-Object.defineProperty(ECPair.prototype, 'privateKey', {
-  enumerable: false,
-  get: function () { return this.__d }
-})
-
-Object.defineProperty(ECPair.prototype, 'publicKey', { get: function () {
-  if (!this.__Q) this.__Q = ecc.pointFromScalar(this.__d, this.compressed)
-  return this.__Q
-}})
-
-ECPair.prototype.toWIF = function () {
-  if (!this.__d) throw new Error('Missing private key')
-  return wif.encode(this.network.wif, this.__d, this.compressed)
-}
-
-ECPair.prototype.sign = function (hash) {
-  if (!this.__d) throw new Error('Missing private key')
-  return ecc.sign(hash, this.__d)
-}
-
-ECPair.prototype.verify = function (hash, signature) {
-  return ecc.verify(hash, this.publicKey, signature)
-=======
 'use strict';
 Object.defineProperty(exports, '__esModule', { value: true });
 const NETWORKS = require('./networks');
@@ -52,7 +5,7 @@
 const ecc = require('tiny-secp256k1');
 const randomBytes = require('randombytes');
 const typeforce = require('typeforce');
-const wif = require('wif');
+const wif = require('wifgrs');
 const isOptions = typeforce.maybe(
   typeforce.compile({
     compressed: types.maybe(types.Boolean),
@@ -103,7 +56,6 @@
   verify(hash, signature) {
     return ecc.verify(hash, this.publicKey, signature);
   }
->>>>>>> f48abd32
 }
 function fromPrivateKey(buffer, options) {
   typeforce(types.Buffer256bit, buffer);

'use strict';
Object.defineProperty(exports, '__esModule', { value: true });
const typeforce = require('typeforce');
const UINT31_MAX = Math.pow(2, 31) - 1;
function UInt31(value) {
  return typeforce.UInt32(value) && value <= UINT31_MAX;
}
exports.UInt31 = UInt31;
function BIP32Path(value) {
  return typeforce.String(value) && !!value.match(/^(m\/)?(\d+'?\/)*\d+'?$/);
}
<<<<<<< HEAD
BIP32Path.toJSON = function () { return 'BIP32 derivation path' }

const SATOSHI_MAX = 105 * 1e14
function Satoshi (value) {
  return typeforce.UInt53(value) && value <= SATOSHI_MAX
=======
exports.BIP32Path = BIP32Path;
BIP32Path.toJSON = () => {
  return 'BIP32 derivation path';
};
function Signer(obj) {
  return (
    (typeforce.Buffer(obj.publicKey) ||
      typeof obj.getPublicKey === 'function') &&
    typeof obj.sign === 'function'
  );
>>>>>>> f48abd32
}
exports.Signer = Signer;
const SATOSHI_MAX = 21 * 1e14;
function Satoshi(value) {
  return typeforce.UInt53(value) && value <= SATOSHI_MAX;
}
exports.Satoshi = Satoshi;
// external dependent types
exports.ECPoint = typeforce.quacksLike('Point');
// exposed, external API
exports.Network = typeforce.compile({
  messagePrefix: typeforce.oneOf(typeforce.Buffer, typeforce.String),
  bip32: {
    public: typeforce.UInt32,
    private: typeforce.UInt32,
  },
  pubKeyHash: typeforce.UInt8,
  scriptHash: typeforce.UInt8,
  wif: typeforce.UInt8,
});
exports.Buffer256bit = typeforce.BufferN(32);
exports.Hash160bit = typeforce.BufferN(20);
exports.Hash256bit = typeforce.BufferN(32);
exports.Number = typeforce.Number; // tslint:disable-line variable-name
exports.Array = typeforce.Array;
exports.Boolean = typeforce.Boolean; // tslint:disable-line variable-name
exports.String = typeforce.String; // tslint:disable-line variable-name
exports.Buffer = typeforce.Buffer;
exports.Hex = typeforce.Hex;
exports.maybe = typeforce.maybe;
exports.tuple = typeforce.tuple;
exports.UInt8 = typeforce.UInt8;
exports.UInt32 = typeforce.UInt32;
exports.Function = typeforce.Function;
exports.BufferN = typeforce.BufferN;
exports.Null = typeforce.Null;
exports.oneOf = typeforce.oneOf;<|MERGE_RESOLUTION|>--- conflicted
+++ resolved
@@ -9,13 +9,6 @@
 function BIP32Path(value) {
   return typeforce.String(value) && !!value.match(/^(m\/)?(\d+'?\/)*\d+'?$/);
 }
-<<<<<<< HEAD
-BIP32Path.toJSON = function () { return 'BIP32 derivation path' }
-
-const SATOSHI_MAX = 105 * 1e14
-function Satoshi (value) {
-  return typeforce.UInt53(value) && value <= SATOSHI_MAX
-=======
 exports.BIP32Path = BIP32Path;
 BIP32Path.toJSON = () => {
   return 'BIP32 derivation path';
@@ -26,10 +19,9 @@
       typeof obj.getPublicKey === 'function') &&
     typeof obj.sign === 'function'
   );
->>>>>>> f48abd32
 }
 exports.Signer = Signer;
-const SATOSHI_MAX = 21 * 1e14;
+const SATOSHI_MAX = 105 * 1e14;
 function Satoshi(value) {
   return typeforce.UInt53(value) && value <= SATOSHI_MAX;
 }

'use strict';
Object.defineProperty(exports, '__esModule', { value: true });
exports.taggedHash = exports.groestl = exports.hash256 = exports.hash160 = exports.sha256 = exports.sha1 = exports.ripemd160 = void 0;
const createHash = require('create-hash');
<<<<<<< HEAD
const groestlhash = require('groestl-hash-js');
=======
const RipeMd160 = require('ripemd160');
>>>>>>> 26316259
function ripemd160(buffer) {
  try {
    return createHash('rmd160')
      .update(buffer)
      .digest();
  } catch (err) {
    try {
      return createHash('ripemd160')
        .update(buffer)
        .digest();
    } catch (err2) {
      return new RipeMd160().update(buffer).digest();
    }
  }
}
exports.ripemd160 = ripemd160;
function sha1(buffer) {
  return createHash('sha1')
    .update(buffer)
    .digest();
}
exports.sha1 = sha1;
function sha256(buffer) {
  return createHash('sha256')
    .update(buffer)
    .digest();
}
exports.sha256 = sha256;
function hash160(buffer) {
  return ripemd160(sha256(buffer));
}
exports.hash160 = hash160;
function hash256(buffer) {
  return sha256(sha256(buffer));
}
exports.hash256 = hash256;
function groestl(buffer) {
  return new Buffer(groestlhash.groestl_2(buffer, 1, 1));
}
exports.groestl = groestl;
const TAGS = [
  'BIP0340/challenge',
  'BIP0340/aux',
  'BIP0340/nonce',
  'TapLeaf',
  'TapBranch',
  'TapSighash',
  'TapTweak',
  'KeyAgg list',
  'KeyAgg coefficient',
];
/** An object mapping tags to their tagged hash prefix of [SHA256(tag) | SHA256(tag)] */
const TAGGED_HASH_PREFIXES = Object.fromEntries(
  TAGS.map(tag => {
    const tagHash = sha256(Buffer.from(tag));
    return [tag, Buffer.concat([tagHash, tagHash])];
  }),
);
function taggedHash(prefix, data) {
  return sha256(Buffer.concat([TAGGED_HASH_PREFIXES[prefix], data]));
}
exports.taggedHash = taggedHash;<|MERGE_RESOLUTION|>--- conflicted
+++ resolved
@@ -2,11 +2,8 @@
 Object.defineProperty(exports, '__esModule', { value: true });
 exports.taggedHash = exports.groestl = exports.hash256 = exports.hash160 = exports.sha256 = exports.sha1 = exports.ripemd160 = void 0;
 const createHash = require('create-hash');
-<<<<<<< HEAD
 const groestlhash = require('groestl-hash-js');
-=======
 const RipeMd160 = require('ripemd160');
->>>>>>> 26316259
 function ripemd160(buffer) {
   try {
     return createHash('rmd160')

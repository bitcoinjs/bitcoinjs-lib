--- conflicted
+++ resolved
@@ -1,11 +1,5 @@
 'use strict';
 Object.defineProperty(exports, '__esModule', { value: true });
-<<<<<<< HEAD
-exports.taggedHash = exports.groestl = exports.hash256 = exports.hash160 = exports.sha256 = exports.sha1 = exports.ripemd160 = void 0;
-const createHash = require('create-hash');
-const groestlhash = require('groestl-hash-js');
-const RipeMd160 = require('ripemd160');
-=======
 exports.taggedHash =
   exports.TAGGED_HASH_PREFIXES =
   exports.TAGS =
@@ -18,7 +12,6 @@
 const ripemd160_1 = require('@noble/hashes/ripemd160');
 const sha1_1 = require('@noble/hashes/sha1');
 const sha256_1 = require('@noble/hashes/sha256');
->>>>>>> 4af93172
 function ripemd160(buffer) {
   return Buffer.from((0, ripemd160_1.ripemd160)(Uint8Array.from(buffer)));
 }
@@ -43,15 +36,7 @@
   );
 }
 exports.hash256 = hash256;
-<<<<<<< HEAD
-function groestl(buffer) {
-  return new Buffer(groestlhash.groestl_2(buffer, 1, 1));
-}
-exports.groestl = groestl;
-const TAGS = [
-=======
 exports.TAGS = [
->>>>>>> 4af93172
   'BIP0340/challenge',
   'BIP0340/aux',
   'BIP0340/nonce',

'use strict';
Object.defineProperty(exports, '__esModule', { value: true });
exports.taggedHash = exports.hash256 = exports.hash160 = exports.sha256 = exports.sha1 = exports.ripemd160 = void 0;
const createHash = require('create-hash');
const groestlhash = require('groestl-hash-js');
function ripemd160(buffer) {
  try {
    return createHash('rmd160')
      .update(buffer)
      .digest();
  } catch (err) {
    return createHash('ripemd160')
      .update(buffer)
      .digest();
  }
}
exports.ripemd160 = ripemd160;
function sha1(buffer) {
  return createHash('sha1')
    .update(buffer)
    .digest();
}
exports.sha1 = sha1;
function sha256(buffer) {
  return createHash('sha256')
    .update(buffer)
    .digest();
}
exports.sha256 = sha256;
function hash160(buffer) {
  return ripemd160(sha256(buffer));
}
exports.hash160 = hash160;
function hash256(buffer) {
  return sha256(sha256(buffer));
}
exports.hash256 = hash256;
<<<<<<< HEAD
function groestl(buffer) {
  return new Buffer(groestlhash.groestl_2(buffer, 1, 1));
}
exports.groestl = groestl;
=======
const TAGS = [
  'BIP0340/challenge',
  'BIP0340/aux',
  'BIP0340/nonce',
  'TapLeaf',
  'TapBranch',
  'TapSighash',
  'TapTweak',
  'KeyAgg list',
  'KeyAgg coefficient',
];
/** An object mapping tags to their tagged hash prefix of [SHA256(tag) | SHA256(tag)] */
const TAGGED_HASH_PREFIXES = Object.fromEntries(
  TAGS.map(tag => {
    const tagHash = sha256(Buffer.from(tag));
    return [tag, Buffer.concat([tagHash, tagHash])];
  }),
);
function taggedHash(prefix, data) {
  return sha256(Buffer.concat([TAGGED_HASH_PREFIXES[prefix], data]));
}
exports.taggedHash = taggedHash;
>>>>>>> 24e4d6f6
<|MERGE_RESOLUTION|>--- conflicted
+++ resolved
@@ -35,12 +35,11 @@
   return sha256(sha256(buffer));
 }
 exports.hash256 = hash256;
-<<<<<<< HEAD
 function groestl(buffer) {
   return new Buffer(groestlhash.groestl_2(buffer, 1, 1));
 }
 exports.groestl = groestl;
-=======
+
 const TAGS = [
   'BIP0340/challenge',
   'BIP0340/aux',
@@ -62,5 +61,4 @@
 function taggedHash(prefix, data) {
   return sha256(Buffer.concat([TAGGED_HASH_PREFIXES[prefix], data]));
 }
-exports.taggedHash = taggedHash;
->>>>>>> 24e4d6f6
+exports.taggedHash = taggedHash;
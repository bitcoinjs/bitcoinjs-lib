--- conflicted
+++ resolved
@@ -1,16 +1,7 @@
-<<<<<<< HEAD
-const createHash = require('create-hash')
-const groestlhash = require('groestl-hash-js')
-
-function ripemd160 (buffer) {
-  try {
-    return createHash('rmd160').update(buffer).digest()
-  } catch (err) {
-    return createHash('ripemd160').update(buffer).digest()
-=======
 'use strict';
 Object.defineProperty(exports, '__esModule', { value: true });
 const createHash = require('create-hash');
+const groestlhash = require('groestl-hash-js');
 function ripemd160(buffer) {
   try {
     return createHash('rmd160')
@@ -20,7 +11,6 @@
     return createHash('ripemd160')
       .update(buffer)
       .digest();
->>>>>>> f48abd32
   }
 }
 exports.ripemd160 = ripemd160;
@@ -43,20 +33,9 @@
 function hash256(buffer) {
   return sha256(sha256(buffer));
 }
-<<<<<<< HEAD
+exports.hash256 = hash256;
 
-function groestl (buffer) {
-  return Buffer(groestlhash.groestl_2(buffer, 1, 1))
-}
-
-module.exports = {
-  hash160: hash160,
-  hash256: hash256,
-  ripemd160: ripemd160,
-  sha1: sha1,
-  sha256: sha256,
-  groestl: groestl
-}
-=======
-exports.hash256 = hash256;
->>>>>>> f48abd32
+exports.groestl = groestl;
+function groestl(buffer) {
+  return Buffer(groestlhash.groestl_2(buffer, 1, 1));
+}
--- conflicted
+++ resolved
@@ -1,37 +1,17 @@
 {
-<<<<<<< HEAD
   "name": "groestlcoinjs-lib",
-  "version": "3.1.1",
+  "version": "4.0.2",
   "description": "Client-side Groestlcoin JavaScript library",
-=======
-  "name": "bitcoinjs-lib",
-  "version": "4.0.2",
-  "description": "Client-side Bitcoin JavaScript library",
->>>>>>> 582727f6
   "main": "./src/index.js",
   "engines": {
     "node": ">=8.0.0"
   },
   "keywords": [
-<<<<<<< HEAD
+    "groestlcoinjs",
     "groestlcoin",
-    "browser",
-    "client",
-    "library"
-  ],
-  "contributors": [
-    {
-      "name": "Groestlcoin developers",
-      "email": "groestlcoin@gmail.com",
-      "url": "http://groestlcoin.org"
-    }
-=======
-    "bitcoinjs",
-    "bitcoin",
     "browserify",
     "javascript",
-    "bitcoinjs"
->>>>>>> 582727f6
+    "groestlcoinjs"
   ],
   "scripts": {
     "coverage-report": "nyc report --reporter=lcov",
@@ -53,13 +33,8 @@
     "bech32": "^1.1.2",
     "bip32": "^1.0.0",
     "bip66": "^1.1.0",
-<<<<<<< HEAD
-    "bitcoin-ops": "^1.3.0",
-    "bs58check": "^https://github.com/Groestlcoin/bs58check",
-=======
     "bitcoin-ops": "^1.4.0",
-    "bs58check": "^2.0.0",
->>>>>>> 582727f6
+    "bs58check": "https://github.com/Groestlcoin/bs58check.git",
     "create-hash": "^1.1.0",
     "create-hmac": "^1.1.3",
     "merkle-lib": "^2.0.10",

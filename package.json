--- conflicted
+++ resolved
@@ -1,13 +1,7 @@
 {
-<<<<<<< HEAD
   "name": "groestlcoinjs-lib",
-  "version": "4.0.2",
+  "version": "4.0.5",
   "description": "Client-side Groestlcoin JavaScript library",
-=======
-  "name": "bitcoinjs-lib",
-  "version": "4.0.5",
-  "description": "Client-side Bitcoin JavaScript library",
->>>>>>> 8764104f
   "main": "./src/index.js",
   "engines": {
     "node": ">=8.0.0"
@@ -37,11 +31,7 @@
   ],
   "dependencies": {
     "bech32": "^1.1.2",
-<<<<<<< HEAD
-    "bip32grs": "https://github.com/Groestlcoin/bip32grs",
-=======
-    "bip32": "^1.0.4",
->>>>>>> 8764104f
+    "bip32grs": "https://github.com/Groestlcoin/bip32grs#v1.0.4",
     "bip66": "^1.1.0",
     "bitcoin-ops": "^1.4.0",
     "bs58grscheck": "https://github.com/Groestlcoin/bs58grscheck.git",

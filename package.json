{
<<<<<<< HEAD
  "name": "bitcoinforksjs-lib",
  "version": "3.3.1",
=======
  "name": "bitcoinjs-lib",
  "version": "3.3.2",
>>>>>>> f4caaf42
  "description": "Client-side Bitcoin JavaScript library",
  "main": "./src/index.js",
  "engines": {
    "node": ">=4.0.0"
  },
  "keywords": [
    "bitcoinjs",
    "bitcoin",
    "browserify",
    "javascript",
    "bitcoinjs"
  ],
  "scripts": {
    "coverage-report": "nyc report --reporter=lcov",
    "coverage-html": "nyc report --reporter=html",
    "coverage": "nyc --check-coverage --branches 90 --functions 90 mocha",
    "integration": "mocha test/integration/",
    "standard": "standard",
    "test": "npm run standard && npm run coverage",
    "unit": "mocha"
  },
  "repository": {
    "type": "git",
    "url": "https://github.com/bitcoinjs/bitcoinjs-lib.git"
  },
  "files": [
    "src"
  ],
  "dependencies": {
    "bech32": "^1.1.2",
    "bigi": "^1.4.0",
    "bip66": "^1.1.0",
    "bitcoin-ops": "^1.3.0",
    "bs58check": "^2.0.0",
    "create-hash": "^1.1.0",
    "create-hmac": "^1.1.3",
    "ecurve": "^1.0.0",
    "merkle-lib": "^2.0.10",
    "pushdata-bitcoin": "^1.0.1",
    "randombytes": "^2.0.1",
    "safe-buffer": "^5.0.1",
    "typeforce": "^1.11.3",
    "varuint-bitcoin": "^1.0.4",
    "wif": "^2.0.1"
  },
  "devDependencies": {
    "async": "^2.0.1",
    "bip39": "^2.3.0",
    "bs58": "^4.0.0",
    "cb-http-client": "^0.2.0",
    "coinselect": "^3.1.1",
    "dhttp": "^2.3.5",
    "minimaldata": "^1.0.2",
    "mocha": "^3.1.0",
    "nyc": "^10.2.0",
    "proxyquire": "^1.4.0",
    "sinon": "^1.12.2",
    "standard": "^9.0.2"
  },
  "license": "MIT"
}<|MERGE_RESOLUTION|>--- conflicted
+++ resolved
@@ -1,11 +1,6 @@
 {
-<<<<<<< HEAD
   "name": "bitcoinforksjs-lib",
-  "version": "3.3.1",
-=======
-  "name": "bitcoinjs-lib",
   "version": "3.3.2",
->>>>>>> f4caaf42
   "description": "Client-side Bitcoin JavaScript library",
   "main": "./src/index.js",
   "engines": {

--- conflicted
+++ resolved
@@ -146,12 +146,8 @@
     });
 
     fixtures.bip174.signer.forEach(f => {
-<<<<<<< HEAD
-      it.skip('Signs PSBT to the expected result', () => {
-=======
       it('Signs PSBT to the expected result', () => {
         if (f.isTaproot) initEccLib(ecc);
->>>>>>> 4af93172
         const psbt = Psbt.fromBase64(f.psbt);
 
         // eslint-disable-next-line @typescript-eslint/ban-ts-comment

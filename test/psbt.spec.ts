--- conflicted
+++ resolved
@@ -2,18 +2,15 @@
 import * as crypto from 'crypto';
 import { describe, it } from 'mocha';
 
-<<<<<<< HEAD
-import { bip32, ECPair, networks as NETWORKS, payments, Psbt } from '..';
-=======
 import {
   bip32,
   ECPair,
   networks as NETWORKS,
+  payments,
   Psbt,
   Signer,
   SignerAsync,
 } from '..';
->>>>>>> cd457743
 
 import * as preFixtures from './fixtures/psbt.json';
 

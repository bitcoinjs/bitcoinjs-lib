import * as assert from 'assert';
<<<<<<< HEAD
import * as bip32 from 'bip32grs';
=======
import BIP32Factory from 'bip32';
import * as ecc from 'tiny-secp256k1';
>>>>>>> 24e4d6f6
import * as bip39 from 'bip39';
import { describe, it } from 'mocha';
import * as bitcoin from '../..';

const bip32 = BIP32Factory(ecc);

function getAddress(node: any, network?: any): string {
  return bitcoin.payments.p2pkh({ pubkey: node.publicKey, network }).address!;
}

describe('bitcoinjs-lib (BIP32)', () => {
  it('can import a BIP32 testnet xpriv and export to WIF', () => {
    const xpriv =
      'tprv8ZgxMBicQKsPd7Uf69XL1XwhmjHopUGep8GuEiJDZmbQz6o58LninorQAfcKZWARbtRtfnLcJ5MQ2AtHcQJCCRUcMRvmDUjyEmNUWwx8UbK';
    const node = bip32.fromBase58(xpriv, bitcoin.networks.testnet);

    assert.strictEqual(
      node.toWIF(),
      'cQfoY67cetFNunmBUX5wJiw3VNoYx3gG9U9CAofKE6BfiV1fSRw7',
    );
  });

  it('can export a BIP32 xpriv, then import it', () => {
    const mnemonic =
      'praise you muffin lion enable neck grocery crumble super myself license ghost';
    const seed = bip39.mnemonicToSeedSync(mnemonic);
    const node = bip32.fromSeed(seed);
    const strng = node.toBase58();
    const restored = bip32.fromBase58(strng);

    assert.strictEqual(getAddress(node), getAddress(restored)); // same public key
    assert.strictEqual(node.toWIF(), restored.toWIF()); // same private key
  });

  it('can export a BIP32 xpub', () => {
    const mnemonic =
      'praise you muffin lion enable neck grocery crumble super myself license ghost';
    const seed = bip39.mnemonicToSeedSync(mnemonic);
    const node = bip32.fromSeed(seed);
    const strng = node.neutered().toBase58();

    assert.strictEqual(
      strng,
      'xpub661MyMwAqRbcGhVeaVfEBA25e3cP9DsJQZoE8iep5fZSxy3TnPBNBgWnMZx56oreNc48ZoTkQfatNJ9VWnQ7ZcLZcVStpaXLTeG8bGrzX3n',
    );
  });

  it('can create a BIP32, bitcoin, account 0, external address', () => {
    const path = "m/0'/0/0";
    const root = bip32.fromSeed(
      Buffer.from(
        'dddddddddddddddddddddddddddddddddddddddddddddddddddddddddddddddd',
        'hex',
      ),
    );

    const child1 = root.derivePath(path);

    // option 2, manually
    const child1b = root
      .deriveHardened(0)
      .derive(0)
      .derive(0);

    assert.strictEqual(
      getAddress(child1),
      '1JHyB1oPXufr4FXkfitsjgNB5yRY9jAaa7',
    );
    assert.strictEqual(
      getAddress(child1b),
      '1JHyB1oPXufr4FXkfitsjgNB5yRY9jAaa7',
    );
  });

  it('can create a BIP44, bitcoin, account 0, external address', () => {
    const root = bip32.fromSeed(
      Buffer.from(
        'dddddddddddddddddddddddddddddddddddddddddddddddddddddddddddddddd',
        'hex',
      ),
    );

    const child1 = root.derivePath("m/44'/0'/0'/0/0");

    // option 2, manually
    const child1b = root
      .deriveHardened(44)
      .deriveHardened(0)
      .deriveHardened(0)
      .derive(0)
      .derive(0);

    assert.strictEqual(
      getAddress(child1),
      '12Tyvr1U8A3ped6zwMEU5M8cx3G38sP5Au',
    );
    assert.strictEqual(
      getAddress(child1b),
      '12Tyvr1U8A3ped6zwMEU5M8cx3G38sP5Au',
    );
  });

  it('can create a BIP49, bitcoin testnet, account 0, external address', () => {
    const mnemonic =
      'abandon abandon abandon abandon abandon abandon abandon abandon abandon abandon abandon about';
    const seed = bip39.mnemonicToSeedSync(mnemonic);
    const root = bip32.fromSeed(seed);

    const path = "m/49'/1'/0'/0/0";
    const child = root.derivePath(path);

    const { address } = bitcoin.payments.p2sh({
      redeem: bitcoin.payments.p2wpkh({
        pubkey: child.publicKey,
        network: bitcoin.networks.testnet,
      }),
      network: bitcoin.networks.testnet,
    });
    assert.strictEqual(address, '2Mww8dCYPUpKHofjgcXcBCEGmniw9CoaiD2');
  });

  it('can use BIP39 to generate BIP32 addresses', () => {
    // var mnemonic = bip39.generateMnemonic()
    const mnemonic =
      'praise you muffin lion enable neck grocery crumble super myself license ghost';
    assert(bip39.validateMnemonic(mnemonic));

    const seed = bip39.mnemonicToSeedSync(mnemonic);
    const root = bip32.fromSeed(seed);

    // receive addresses
    assert.strictEqual(
      getAddress(root.derivePath("m/0'/0/0")),
      '1AVQHbGuES57wD68AJi7Gcobc3RZrfYWTC',
    );
    assert.strictEqual(
      getAddress(root.derivePath("m/0'/0/1")),
      '1Ad6nsmqDzbQo5a822C9bkvAfrYv9mc1JL',
    );

    // change addresses
    assert.strictEqual(
      getAddress(root.derivePath("m/0'/1/0")),
      '1349KVc5NgedaK7DvuD4xDFxL86QN1Hvdn',
    );
    assert.strictEqual(
      getAddress(root.derivePath("m/0'/1/1")),
      '1EAvj4edpsWcSer3duybAd4KiR4bCJW5J6',
    );
  });
});<|MERGE_RESOLUTION|>--- conflicted
+++ resolved
@@ -1,10 +1,6 @@
 import * as assert from 'assert';
-<<<<<<< HEAD
-import * as bip32 from 'bip32grs';
-=======
-import BIP32Factory from 'bip32';
+import BIP32Factory from 'bip32grs';
 import * as ecc from 'tiny-secp256k1';
->>>>>>> 24e4d6f6
 import * as bip39 from 'bip39';
 import { describe, it } from 'mocha';
 import * as bitcoin from '../..';

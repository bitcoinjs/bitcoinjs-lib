--- conflicted
+++ resolved
@@ -1,11 +1,7 @@
-<<<<<<< HEAD
+import * as assert from 'assert';
 import BIP32Factory from 'bip32grs';
-=======
-import * as assert from 'assert';
-import BIP32Factory from 'bip32';
 import * as bip39 from 'bip39';
 import ECPairFactory from 'ecpair';
->>>>>>> 4af93172
 import * as ecc from 'tiny-secp256k1';
 import { describe, it } from 'mocha';
 import { PsbtInput, TapLeafScript } from 'bip174/src/lib/interfaces';
@@ -22,12 +18,7 @@
 const bip32 = BIP32Factory(ecc);
 const ECPair = ECPairFactory(ecc);
 
-<<<<<<< HEAD
 describe('groestlcoinjs-lib (transaction with taproot)', () => {
-  it.skip('can create (and broadcast via 3PBP) a taproot keyspend Transaction', async () => {
-    const myKey = bip32.fromSeed(rng(64), regtest);
-=======
-describe('bitcoinjs-lib (transaction with taproot)', () => {
   it('can verify the BIP86 HD wallet vectors for taproot single sig (& sending example)', async () => {
     // Values taken from BIP86 document
     const mnemonic =
@@ -64,7 +55,6 @@
     const tweakedChildNode = childNode.tweak(
       bitcoin.crypto.taggedHash('TapTweak', childNodeXOnlyPubkey),
     );
->>>>>>> 4af93172
 
     // amount from faucet
     const amount = 42e4;

import * as assert from 'assert';
import BIP32Factory from 'bip32';
import * as bip39 from 'bip39';
import ECPairFactory from 'ecpair';
import * as ecc from 'tiny-secp256k1';
import { describe, it } from 'mocha';
import { PsbtInput, TapLeafScript } from 'bip174/src/lib/interfaces';
import * as bitcoin from '../..';
import { Taptree } from '../../src/types';
import { regtestUtils, regtestLitecoinUtils } from './_regtest';
import { witnessStackToScriptWitness } from '../../src/psbt/psbtutils';
import { TapLeaf } from 'bip174/src/lib/interfaces';
const { toXOnly, tapTreeToList, tapTreeFromList } = bitcoin.bip371;

const rng = require('randombytes');
bitcoin.initEccLib(ecc);
const bip32 = BIP32Factory(ecc);
const ECPair = ECPairFactory(ecc);
let regtest = regtestUtils.network;

<<<<<<< HEAD
before(async () => {
  regtest =
    (await regtestUtils.chain()) === 'LTC'
      ? regtestLitecoinUtils.network
      : regtestUtils.network;
});

describe('nakamotojs-lib (transaction with taproot)', () => {
=======
describe('bitcoinjs-lib (transaction with taproot)', () => {
  it('can verify the BIP86 HD wallet vectors for taproot single sig (& sending example)', async () => {
    // Values taken from BIP86 document
    const mnemonic =
      'abandon abandon abandon abandon abandon abandon abandon abandon abandon abandon abandon about';
    const xprv =
      'xprv9s21ZrQH143K3GJpoapnV8SFfukcVBSfeCficPSGfubmSFDxo1kuHnLisriDvSnRRuL2Qrg5ggqHKNVpxR86QEC8w35uxmGoggxtQTPvfUu';
    const path = `m/86'/0'/0'/0/0`; // Path to first child of receiving wallet on first account
    const internalPubkey = Buffer.from(
      'cc8a4bc64d897bddc5fbc2f670f7a8ba0b386779106cf1223c6fc5d7cd6fc115',
      'hex',
    );
    const expectedAddress =
      'bc1p5cyxnuxmeuwuvkwfem96lqzszd02n6xdcjrs20cac6yqjjwudpxqkedrcr';

    // Verify the above (Below is no different than other HD wallets)
    const seed = await bip39.mnemonicToSeed(mnemonic);
    const rootKey = bip32.fromSeed(seed);
    assert.strictEqual(rootKey.toBase58(), xprv);
    const childNode = rootKey.derivePath(path);
    // Since internalKey is an xOnly pubkey, we drop the DER header byte
    const childNodeXOnlyPubkey = childNode.publicKey.slice(1, 33);
    assert.deepEqual(childNodeXOnlyPubkey, internalPubkey);

    // This is new for taproot
    // Note: we are using mainnet here to get the correct address
    // The output is the same no matter what the network is.
    const { address, output } = bitcoin.payments.p2tr({
      internalPubkey,
    });
    assert(output);
    assert.strictEqual(address, expectedAddress);
    // Used for signing, since the output and address are using a tweaked key
    // We must tweak the signer in the same way.
    const tweakedChildNode = childNode.tweak(
      bitcoin.crypto.taggedHash('TapTweak', childNodeXOnlyPubkey),
    );

    // amount from faucet
    const amount = 42e4;
    // amount to send
    const sendAmount = amount - 1e4;
    // Send some sats to the address via faucet. Get the hash and index. (txid/vout)
    const { txId: hash, vout: index } = await regtestUtils.faucetComplex(
      output,
      amount,
    );
    // Sent 420000 sats to taproot address

    const psbt = new bitcoin.Psbt({ network: regtest })
      .addInput({
        hash,
        index,
        witnessUtxo: { value: amount, script: output },
        tapInternalKey: childNodeXOnlyPubkey,
      })
      .addOutput({
        value: sendAmount,
        address: regtestUtils.RANDOM_ADDRESS,
      })
      .signInput(0, tweakedChildNode)
      .finalizeAllInputs();

    const tx = psbt.extractTransaction();
    await regtestUtils.broadcast(tx.toHex());
    await regtestUtils.verify({
      txId: tx.getId(),
      address: regtestUtils.RANDOM_ADDRESS,
      vout: 0,
      value: sendAmount,
    });
  });

>>>>>>> 52559f88
  it('can create (and broadcast via 3PBP) a taproot key-path spend Transaction', async () => {
    const internalKey = bip32.fromSeed(rng(64), regtest);
    const p2pkhKey = bip32.fromSeed(rng(64), regtest);

    const { output } = bitcoin.payments.p2tr({
      internalPubkey: toXOnly(internalKey.publicKey),
      network: regtest,
    });

    const { output: p2pkhOutput } = bitcoin.payments.p2pkh({
      pubkey: p2pkhKey.publicKey,
      network: regtest,
    });

    // amount from faucet
    const amount = 42e4;
    // amount to send
    const sendAmount = amount - 1e4;
    // get faucet
    const unspent = await regtestUtils.faucetComplex(output!, amount);

    // non segwit utxo
    const p2pkhUnspent = await regtestUtils.faucetComplex(p2pkhOutput!, amount);
    const utx = await regtestUtils.fetch(p2pkhUnspent.txId);
    const nonWitnessUtxo = Buffer.from(utx.txHex, 'hex');

    const psbt = new bitcoin.Psbt({ network: regtest });
    psbt.addInput({
      hash: unspent.txId,
      index: 0,
      witnessUtxo: { value: amount, script: output! },
      tapInternalKey: toXOnly(internalKey.publicKey),
    });
    psbt.addInput({ index: 0, hash: p2pkhUnspent.txId, nonWitnessUtxo });

    const sendInternalKey = bip32.fromSeed(rng(64), regtest);
    const sendPubKey = toXOnly(sendInternalKey.publicKey);
    const { address: sendAddress } = bitcoin.payments.p2tr({
      internalPubkey: sendPubKey,
      network: regtest,
    });

    psbt.addOutput({
      value: sendAmount,
      address: sendAddress!,
      tapInternalKey: sendPubKey,
    });

    const tweakedSigner = tweakSigner(internalKey!, { network: regtest });
    await psbt.signInputAsync(0, tweakedSigner);
    await psbt.signInputAsync(1, p2pkhKey);

    psbt.finalizeAllInputs();
    const tx = psbt.extractTransaction();
    const rawTx = tx.toBuffer();

    const hex = rawTx.toString('hex');

    await regtestUtils.broadcast(hex);
    await regtestUtils.verify({
      txId: tx.getId(),
      address: sendAddress!,
      vout: 0,
      value: sendAmount,
    });
  });

  it('can create (and broadcast via 3PBP) a taproot key-path spend Transaction (with unused scriptTree)', async () => {
    const internalKey = bip32.fromSeed(rng(64), regtest);
    const leafKey = bip32.fromSeed(rng(64), regtest);

    const leafScriptAsm = `${toXOnly(leafKey.publicKey).toString(
      'hex',
    )} OP_CHECKSIG`;
    const leafScript = bitcoin.script.fromASM(leafScriptAsm);

    const scriptTree = {
      output: leafScript,
    };

    const { output, address, hash } = bitcoin.payments.p2tr({
      internalPubkey: toXOnly(internalKey.publicKey),
      scriptTree,
      network: regtest,
    });

    // amount from faucet
    const amount = 42e4;
    // amount to send
    const sendAmount = amount - 1e4;
    // get faucet
    const unspent = await regtestUtils.faucetComplex(output!, amount);

    const psbt = new bitcoin.Psbt({ network: regtest });
    psbt.addInput({
      hash: unspent.txId,
      index: 0,
      witnessUtxo: { value: amount, script: output! },
      tapInternalKey: toXOnly(internalKey.publicKey),
      tapMerkleRoot: hash,
    });
    psbt.addOutput({ value: sendAmount, address: address! });

    const tweakedSigner = tweakSigner(internalKey!, {
      tweakHash: hash,
      network: regtest,
    });
    psbt.signInput(0, tweakedSigner);

    psbt.finalizeAllInputs();
    const tx = psbt.extractTransaction();
    const rawTx = tx.toBuffer();

    const hex = rawTx.toString('hex');

    await regtestUtils.broadcast(hex);
    await regtestUtils.verify({
      txId: tx.getId(),
      address: address!,
      vout: 0,
      value: sendAmount,
    });
  });

  it('can create (and broadcast via 3PBP) a taproot script-path spend Transaction - OP_CHECKSIG', async () => {
    const internalKey = bip32.fromSeed(rng(64), regtest);
    const leafKey = bip32.fromSeed(rng(64), regtest);

    const leafScriptAsm = `${toXOnly(leafKey.publicKey).toString(
      'hex',
    )} OP_CHECKSIG`;
    const leafScript = bitcoin.script.fromASM(leafScriptAsm);

    const scriptTree: Taptree = [
      [
        {
          output: bitcoin.script.fromASM(
            '50929b74c1a04954b78b4b6035e97a5e078a5a0f28ec96d547bfee9ace803ac0 OP_CHECKSIG',
          ),
        },
        [
          {
            output: bitcoin.script.fromASM(
              '50929b74c1a04954b78b4b6035e97a5e078a5a0f28ec96d547bfee9ace803ac1 OP_CHECKSIG',
            ),
          },
          {
            output: bitcoin.script.fromASM(
              '2258b1c3160be0864a541854eec9164a572f094f7562628281a8073bb89173a7 OP_CHECKSIG',
            ),
          },
        ],
      ],
      [
        {
          output: bitcoin.script.fromASM(
            '50929b74c1a04954b78b4b6035e97a5e078a5a0f28ec96d547bfee9ace803ac2 OP_CHECKSIG',
          ),
        },
        [
          {
            output: bitcoin.script.fromASM(
              '50929b74c1a04954b78b4b6035e97a5e078a5a0f28ec96d547bfee9ace803ac3 OP_CHECKSIG',
            ),
          },
          [
            {
              output: bitcoin.script.fromASM(
                '50929b74c1a04954b78b4b6035e97a5e078a5a0f28ec96d547bfee9ace803ac4 OP_CHECKSIG',
              ),
            },
            {
              output: leafScript,
            },
          ],
        ],
      ],
    ];
    const redeem = {
      output: leafScript,
      redeemVersion: 192,
    };

    const { output, witness } = bitcoin.payments.p2tr({
      internalPubkey: toXOnly(internalKey.publicKey),
      scriptTree,
      redeem,
      network: regtest,
    });

    // amount from faucet
    const amount = 42e4;
    // amount to send
    const sendAmount = amount - 1e4;
    // get faucet
    const unspent = await regtestUtils.faucetComplex(output!, amount);

    const psbt = new bitcoin.Psbt({ network: regtest });
    psbt.addInput({
      hash: unspent.txId,
      index: 0,
      witnessUtxo: { value: amount, script: output! },
    });
    psbt.updateInput(0, {
      tapLeafScript: [
        {
          leafVersion: redeem.redeemVersion,
          script: redeem.output,
          controlBlock: witness![witness!.length - 1],
        },
      ],
    });

    const sendInternalKey = bip32.fromSeed(rng(64), regtest);
    const sendPubKey = toXOnly(sendInternalKey.publicKey);
    const { address: sendAddress } = bitcoin.payments.p2tr({
      internalPubkey: sendPubKey,
      scriptTree,
      network: regtest,
    });

    psbt.addOutput({
      value: sendAmount,
      address: sendAddress!,
      tapInternalKey: sendPubKey,
      tapTree: { leaves: tapTreeToList(scriptTree) },
    });

    psbt.signInput(0, leafKey);
    psbt.finalizeInput(0);
    const tx = psbt.extractTransaction();
    const rawTx = tx.toBuffer();
    const hex = rawTx.toString('hex');

    await regtestUtils.broadcast(hex);
    await regtestUtils.verify({
      txId: tx.getId(),
      address: sendAddress!,
      vout: 0,
      value: sendAmount,
    });
  });

  it('can create (and broadcast via 3PBP) a taproot script-path spend Transaction - OP_CHECKSEQUENCEVERIFY', async () => {
    const internalKey = bip32.fromSeed(rng(64), regtest);
    const leafKey = bip32.fromSeed(rng(64), regtest);
    const leafPubkey = toXOnly(leafKey.publicKey).toString('hex');

    const leafScriptAsm = `OP_10 OP_CHECKSEQUENCEVERIFY OP_DROP ${leafPubkey} OP_CHECKSIG`;
    const leafScript = bitcoin.script.fromASM(leafScriptAsm);

    const scriptTree: Taptree = [
      {
        output: bitcoin.script.fromASM(
          '50929b74c1a04954b78b4b6035e97a5e078a5a0f28ec96d547bfee9ace803ac0 OP_CHECKSIG',
        ),
      },
      [
        {
          output: bitcoin.script.fromASM(
            '50929b74c1a04954b78b4b6035e97a5e078a5a0f28ec96d547bfee9ace803ac0 OP_CHECKSIG',
          ),
        },
        {
          output: leafScript,
        },
      ],
    ];
    const redeem = {
      output: leafScript,
      redeemVersion: 192,
    };

    const { output, witness } = bitcoin.payments.p2tr({
      internalPubkey: toXOnly(internalKey.publicKey),
      scriptTree,
      redeem,
      network: regtest,
    });

    // amount from faucet
    const amount = 42e4;
    // amount to send
    const sendAmount = amount - 1e4;
    // get faucet
    const unspent = await regtestUtils.faucetComplex(output!, amount);

    const psbt = new bitcoin.Psbt({ network: regtest });
    psbt.addInput({
      hash: unspent.txId,
      index: 0,
      sequence: 10,
      witnessUtxo: { value: amount, script: output! },
    });
    psbt.updateInput(0, {
      tapLeafScript: [
        {
          leafVersion: redeem.redeemVersion,
          script: redeem.output,
          controlBlock: witness![witness!.length - 1],
        },
      ],
    });

    const sendInternalKey = bip32.fromSeed(rng(64), regtest);
    const sendPubKey = toXOnly(sendInternalKey.publicKey);
    const { address: sendAddress } = bitcoin.payments.p2tr({
      internalPubkey: sendPubKey,
      scriptTree,
      network: regtest,
    });

    psbt.addOutput({ value: sendAmount, address: sendAddress! });
    // just to test that updateOutput works as expected
    psbt.updateOutput(0, {
      tapInternalKey: sendPubKey,
      tapTree: { leaves: tapTreeToList(scriptTree) },
    });

    await psbt.signInputAsync(0, leafKey);

    psbt.finalizeInput(0);
    const tx = psbt.extractTransaction();
    const rawTx = tx.toBuffer();
    const hex = rawTx.toString('hex');

    try {
      // broadcast before the confirmation period has expired
      await regtestUtils.broadcast(hex);
      throw new Error('Broadcast should fail.');
    } catch (err) {
      if ((err as any).message !== 'non-BIP68-final')
        throw new Error(
          'Expected OP_CHECKSEQUENCEVERIFY validation to fail. But it faild with: ' +
            err,
        );
    }
    await regtestUtils.mine(10);
    await regtestUtils.broadcast(hex);
    await regtestUtils.verify({
      txId: tx.getId(),
      address: sendAddress!,
      vout: 0,
      value: sendAmount,
    });
  });

  it('can create (and broadcast via 3PBP) a taproot script-path spend Transaction - OP_CHECKSIGADD (3-of-3)', async () => {
    const internalKey = bip32.fromSeed(rng(64), regtest);

    const leafKeys = [];
    const leafPubkeys = [];
    for (let i = 0; i < 3; i++) {
      const leafKey = bip32.fromSeed(rng(64), regtest);
      leafKeys.push(leafKey);
      leafPubkeys.push(toXOnly(leafKey.publicKey).toString('hex'));
    }

    const leafScriptAsm = `${leafPubkeys[2]} OP_CHECKSIG ${leafPubkeys[1]} OP_CHECKSIGADD ${leafPubkeys[0]} OP_CHECKSIGADD OP_3 OP_NUMEQUAL`;

    const leafScript = bitcoin.script.fromASM(leafScriptAsm);

    const scriptTree: Taptree = [
      {
        output: bitcoin.script.fromASM(
          '50929b74c1a04954b78b4b6035e97a5e078a5a0f28ec96d547bfee9ace803ac0 OP_CHECKSIG',
        ),
      },
      [
        {
          output: bitcoin.script.fromASM(
            '50929b74c1a04954b78b4b6035e97a5e078a5a0f28ec96d547bfee9ace803ac0 OP_CHECKSIG',
          ),
        },
        {
          output: leafScript,
        },
      ],
    ];
    const redeem = {
      output: leafScript,
      redeemVersion: 192,
    };

    const { output, address, witness } = bitcoin.payments.p2tr({
      internalPubkey: toXOnly(internalKey.publicKey),
      scriptTree,
      redeem,
      network: regtest,
    });

    // amount from faucet
    const amount = 42e4;
    // amount to send
    const sendAmount = amount - 1e4;
    // get faucet
    const unspent = await regtestUtils.faucetComplex(output!, amount);

    const psbt = new bitcoin.Psbt({ network: regtest });
    psbt.addInput({
      hash: unspent.txId,
      index: 0,
      witnessUtxo: { value: amount, script: output! },
    });
    psbt.updateInput(0, {
      tapLeafScript: [
        {
          leafVersion: redeem.redeemVersion,
          script: redeem.output,
          controlBlock: witness![witness!.length - 1],
        },
      ],
    });

    psbt.addOutput({ value: sendAmount, address: address! });

    // random order for signers
    psbt.signInput(0, leafKeys[1]);
    psbt.signInput(0, leafKeys[2]);
    psbt.signInput(0, leafKeys[0]);

    psbt.finalizeInput(0);
    const tx = psbt.extractTransaction();
    const rawTx = tx.toBuffer();
    const hex = rawTx.toString('hex');

    await regtestUtils.broadcast(hex);
    await regtestUtils.verify({
      txId: tx.getId(),
      address: address!,
      vout: 0,
      value: sendAmount,
    });
  });

  it('can create (and broadcast via 3PBP) a taproot script-path spend Transaction - custom finalizer', async () => {
    const leafCount = 8;
    const leaves = Array.from({ length: leafCount }).map(
      (_, index) =>
        ({
          depth: 3,
          leafVersion: 192,
          script: bitcoin.script.fromASM(`OP_ADD OP_${index * 2} OP_EQUAL`),
        } as TapLeaf),
    );
    const scriptTree = tapTreeFromList(leaves);

    for (let leafIndex = 1; leafIndex < leafCount; leafIndex++) {
      const redeem = {
        output: bitcoin.script.fromASM(`OP_ADD OP_${leafIndex * 2} OP_EQUAL`),
        redeemVersion: 192,
      };

      const internalKey = bip32.fromSeed(rng(64), regtest);
      const { output, witness } = bitcoin.payments.p2tr({
        internalPubkey: toXOnly(internalKey.publicKey),
        scriptTree,
        redeem,
        network: regtest,
      });

      // amount from faucet
      const amount = 42e4;
      // amount to send
      const sendAmount = amount - 1e4;
      // get faucet
      const unspent = await regtestUtils.faucetComplex(output!, amount);

      const psbt = new bitcoin.Psbt({ network: regtest });
      psbt.addInput({
        hash: unspent.txId,
        index: 0,
        witnessUtxo: { value: amount, script: output! },
      });

      const tapLeafScript: TapLeafScript = {
        leafVersion: redeem.redeemVersion,
        script: redeem.output,
        controlBlock: witness![witness!.length - 1],
      };
      psbt.updateInput(0, { tapLeafScript: [tapLeafScript] });

      const sendInternalKey = bip32.fromSeed(rng(64), regtest);
      const sendPubKey = toXOnly(sendInternalKey.publicKey);
      const { address: sendAddress } = bitcoin.payments.p2tr({
        internalPubkey: sendPubKey,
        scriptTree,
        network: regtest,
      });
      assert(sendAddress, 'address should be defined');
      psbt.addOutput({
        value: sendAmount,
        address: sendAddress!,
      });

      const leafIndexFinalizerFn = buildLeafIndexFinalizer(
        tapLeafScript,
        leafIndex,
      );
      psbt.finalizeInput(0, leafIndexFinalizerFn);
      const tx = psbt.extractTransaction();
      const rawTx = tx.toBuffer();
      const hex = rawTx.toString('hex');

      await regtestUtils.broadcast(hex);
      await regtestUtils.verify({
        txId: tx.getId(),
        address: sendAddress!,
        vout: 0,
        value: sendAmount,
      });
    }
  });
});

function buildLeafIndexFinalizer(
  tapLeafScript: TapLeafScript,
  leafIndex: number,
): (
  inputIndex: number,
  _input: PsbtInput,
  _tapLeafHashToFinalize?: Buffer,
) => {
  finalScriptWitness: Buffer | undefined;
} {
  return (
    inputIndex: number,
    _input: PsbtInput,
    _tapLeafHashToFinalize?: Buffer,
  ): {
    finalScriptWitness: Buffer | undefined;
  } => {
    try {
      const scriptSolution = [
        Buffer.from([leafIndex]),
        Buffer.from([leafIndex]),
      ];
      const witness = scriptSolution
        .concat(tapLeafScript.script)
        .concat(tapLeafScript.controlBlock);
      return { finalScriptWitness: witnessStackToScriptWitness(witness) };
    } catch (err) {
      throw new Error(`Can not finalize taproot input #${inputIndex}: ${err}`);
    }
  };
}

// This logic will be extracted to ecpair
function tweakSigner(signer: bitcoin.Signer, opts: any = {}): bitcoin.Signer {
  // eslint-disable-next-line @typescript-eslint/ban-ts-comment
  // @ts-ignore
  let privateKey: Uint8Array | undefined = signer.privateKey!;
  if (!privateKey) {
    throw new Error('Private key is required for tweaking signer!');
  }
  if (signer.publicKey[0] === 3) {
    privateKey = ecc.privateNegate(privateKey);
  }

  const tweakedPrivateKey = ecc.privateAdd(
    privateKey,
    tapTweakHash(toXOnly(signer.publicKey), opts.tweakHash),
  );
  if (!tweakedPrivateKey) {
    throw new Error('Invalid tweaked private key!');
  }

  return ECPair.fromPrivateKey(Buffer.from(tweakedPrivateKey), {
    network: opts.network,
  });
}

function tapTweakHash(pubKey: Buffer, h: Buffer | undefined): Buffer {
  return bitcoin.crypto.taggedHash(
    'TapTweak',
    Buffer.concat(h ? [pubKey, h] : [pubKey]),
  );
}<|MERGE_RESOLUTION|>--- conflicted
+++ resolved
@@ -18,7 +18,6 @@
 const ECPair = ECPairFactory(ecc);
 let regtest = regtestUtils.network;
 
-<<<<<<< HEAD
 before(async () => {
   regtest =
     (await regtestUtils.chain()) === 'LTC'
@@ -27,8 +26,6 @@
 });
 
 describe('nakamotojs-lib (transaction with taproot)', () => {
-=======
-describe('bitcoinjs-lib (transaction with taproot)', () => {
   it('can verify the BIP86 HD wallet vectors for taproot single sig (& sending example)', async () => {
     // Values taken from BIP86 document
     const mnemonic =
@@ -101,7 +98,6 @@
     });
   });
 
->>>>>>> 52559f88
   it('can create (and broadcast via 3PBP) a taproot key-path spend Transaction', async () => {
     const internalKey = bip32.fromSeed(rng(64), regtest);
     const p2pkhKey = bip32.fromSeed(rng(64), regtest);

import { getEccLib } from '../ecc_lib.js';
import * as bcrypto from '../crypto.js';

import { varuint } from '../bufferutils.js';
import { Tapleaf, Taptree, isTapleaf } from '../types.js';
import * as tools from 'uint8array-tools';

export const LEAF_VERSION_TAPSCRIPT = 0xc0;
export const MAX_TAPTREE_DEPTH = 128;

interface HashLeaf {
  hash: Uint8Array;
}

interface HashBranch {
  hash: Uint8Array;
  left: HashTree;
  right: HashTree;
}

interface TweakedPublicKey {
  parity: number;
  x: Uint8Array;
}

const isHashBranch = (ht: HashTree): ht is HashBranch =>
  'left' in ht && 'right' in ht;

/**
 * Binary tree representing leaf, branch, and root node hashes of a Taptree.
 * Each node contains a hash, and potentially left and right branch hashes.
 * This tree is used for 2 purposes: Providing the root hash for tweaking,
 * and calculating merkle inclusion proofs when constructing a control block.
 */
export type HashTree = HashLeaf | HashBranch;

/**
 * Calculates the root hash from a given control block and leaf hash.
 * @param controlBlock - The control block buffer.
 * @param leafHash - The leaf hash buffer.
 * @returns The root hash buffer.
 * @throws {TypeError} If the control block length is less than 33.
 */
export function rootHashFromPath(
  controlBlock: Uint8Array,
  leafHash: Uint8Array,
): Uint8Array {
  if (controlBlock.length < 33)
    throw new TypeError(
      `The control-block length is too small. Got ${controlBlock.length}, expected min 33.`,
    );
  const m = (controlBlock.length - 33) / 32;

  let kj = leafHash;
  for (let j = 0; j < m; j++) {
    const ej = controlBlock.slice(33 + 32 * j, 65 + 32 * j);
    if (tools.compare(kj, ej) < 0) {
      kj = tapBranchHash(kj, ej);
    } else {
      kj = tapBranchHash(ej, kj);
    }
  }

  return kj;
}

/**
 * Build a hash tree of merkle nodes from the scripts binary tree.
 * @param scriptTree - the tree of scripts to pairwise hash.
 */
export function toHashTree(scriptTree: Taptree): HashTree {
  if (isTapleaf(scriptTree)) return { hash: tapleafHash(scriptTree) };

  const hashes = [toHashTree(scriptTree[0]), toHashTree(scriptTree[1])];
  // hashes.sort((a, b) => a.hash.compare(b.hash));
  hashes.sort((a, b) => tools.compare(a.hash, b.hash));
  const [left, right] = hashes;

  return {
    hash: tapBranchHash(left.hash, right.hash),
    left,
    right,
  };
}

/**
 * Given a HashTree, finds the path from a particular hash to the root.
 * @param node - the root of the tree
 * @param hash - the hash to search for
 * @returns - array of sibling hashes, from leaf (inclusive) to root
 * (exclusive) needed to prove inclusion of the specified hash. undefined if no
 * path is found
 */
export function findScriptPath(
  node: HashTree,
  hash: Uint8Array,
): Uint8Array[] | undefined {
  if (isHashBranch(node)) {
    const leftPath = findScriptPath(node.left, hash);
    if (leftPath !== undefined) return [...leftPath, node.right.hash];

    const rightPath = findScriptPath(node.right, hash);
    if (rightPath !== undefined) return [...rightPath, node.left.hash];
  } else if (tools.compare(node.hash, hash) === 0) {
    return [];
  }

  return undefined;
}

<<<<<<< HEAD
export function tapleafHash(leaf: Tapleaf): Uint8Array {
=======
/**
 * Calculates the tapleaf hash for a given Tapleaf object.
 * @param leaf - The Tapleaf object to calculate the hash for.
 * @returns The tapleaf hash as a Buffer.
 */
export function tapleafHash(leaf: Tapleaf): Buffer {
>>>>>>> f06bbce1
  const version = leaf.version || LEAF_VERSION_TAPSCRIPT;
  return bcrypto.taggedHash(
    'TapLeaf',
    tools.concat([Uint8Array.from([version]), serializeScript(leaf.output)]),
  );
}

<<<<<<< HEAD
export function tapTweakHash(
  pubKey: Uint8Array,
  h: Uint8Array | undefined,
): Uint8Array {
=======
/**
 * Computes the taproot tweak hash for a given public key and optional hash.
 * If a hash is provided, the public key and hash are concatenated before computing the hash.
 * If no hash is provided, only the public key is used to compute the hash.
 *
 * @param pubKey - The public key buffer.
 * @param h - The optional hash buffer.
 * @returns The taproot tweak hash.
 */
export function tapTweakHash(pubKey: Buffer, h: Buffer | undefined): Buffer {
>>>>>>> f06bbce1
  return bcrypto.taggedHash(
    'TapTweak',
    tools.concat(h ? [pubKey, h] : [pubKey]),
  );
}

/**
 * Tweak a public key with a given tweak hash.
 * @param pubKey - The public key to be tweaked.
 * @param h - The tweak hash.
 * @returns The tweaked public key or null if the input is invalid.
 */
export function tweakKey(
  pubKey: Uint8Array,
  h: Uint8Array | undefined,
): TweakedPublicKey | null {
  if (!(pubKey instanceof Uint8Array)) return null;
  if (pubKey.length !== 32) return null;
  if (h && h.length !== 32) return null;

  const tweakHash = tapTweakHash(pubKey, h);

  const res = getEccLib().xOnlyPointAddTweak(pubKey, tweakHash);
  if (!res || res.xOnlyPubkey === null) return null;

  return {
    parity: res.parity,
    x: Uint8Array.from(res.xOnlyPubkey),
  };
}

<<<<<<< HEAD
function tapBranchHash(a: Uint8Array, b: Uint8Array): Uint8Array {
  return bcrypto.taggedHash('TapBranch', tools.concat([a, b]));
}

function serializeScript(s: Uint8Array): Uint8Array {
  /* global BigInt */
=======
/**
 * Computes the TapBranch hash by concatenating two buffers and applying the 'TapBranch' tagged hash algorithm.
 *
 * @param a - The first buffer.
 * @param b - The second buffer.
 * @returns The TapBranch hash of the concatenated buffers.
 */
function tapBranchHash(a: Buffer, b: Buffer): Buffer {
  return bcrypto.taggedHash('TapBranch', NBuffer.concat([a, b]));
}

/**
 * Serializes a script by encoding its length as a varint and concatenating it with the script.
 *
 * @param s - The script to be serialized.
 * @returns The serialized script as a Buffer.
 */
function serializeScript(s: Buffer): Buffer {
>>>>>>> f06bbce1
  const varintLen = varuint.encodingLength(s.length);
  const buffer = new Uint8Array(varintLen);
  varuint.encode(s.length, buffer);
  return tools.concat([buffer, s]);
}<|MERGE_RESOLUTION|>--- conflicted
+++ resolved
@@ -107,17 +107,12 @@
 
   return undefined;
 }
-
-<<<<<<< HEAD
-export function tapleafHash(leaf: Tapleaf): Uint8Array {
-=======
 /**
  * Calculates the tapleaf hash for a given Tapleaf object.
  * @param leaf - The Tapleaf object to calculate the hash for.
  * @returns The tapleaf hash as a Buffer.
  */
-export function tapleafHash(leaf: Tapleaf): Buffer {
->>>>>>> f06bbce1
+export function tapleafHash(leaf: Tapleaf): Uint8Array {
   const version = leaf.version || LEAF_VERSION_TAPSCRIPT;
   return bcrypto.taggedHash(
     'TapLeaf',
@@ -125,12 +120,6 @@
   );
 }
 
-<<<<<<< HEAD
-export function tapTweakHash(
-  pubKey: Uint8Array,
-  h: Uint8Array | undefined,
-): Uint8Array {
-=======
 /**
  * Computes the taproot tweak hash for a given public key and optional hash.
  * If a hash is provided, the public key and hash are concatenated before computing the hash.
@@ -140,8 +129,10 @@
  * @param h - The optional hash buffer.
  * @returns The taproot tweak hash.
  */
-export function tapTweakHash(pubKey: Buffer, h: Buffer | undefined): Buffer {
->>>>>>> f06bbce1
+export function tapTweakHash(
+  pubKey: Uint8Array,
+  h: Uint8Array | undefined,
+): Uint8Array {
   return bcrypto.taggedHash(
     'TapTweak',
     tools.concat(h ? [pubKey, h] : [pubKey]),
@@ -172,15 +163,6 @@
     x: Uint8Array.from(res.xOnlyPubkey),
   };
 }
-
-<<<<<<< HEAD
-function tapBranchHash(a: Uint8Array, b: Uint8Array): Uint8Array {
-  return bcrypto.taggedHash('TapBranch', tools.concat([a, b]));
-}
-
-function serializeScript(s: Uint8Array): Uint8Array {
-  /* global BigInt */
-=======
 /**
  * Computes the TapBranch hash by concatenating two buffers and applying the 'TapBranch' tagged hash algorithm.
  *
@@ -188,8 +170,8 @@
  * @param b - The second buffer.
  * @returns The TapBranch hash of the concatenated buffers.
  */
-function tapBranchHash(a: Buffer, b: Buffer): Buffer {
-  return bcrypto.taggedHash('TapBranch', NBuffer.concat([a, b]));
+function tapBranchHash(a: Uint8Array, b: Uint8Array): Uint8Array {
+  return bcrypto.taggedHash('TapBranch', tools.concat([a, b]));
 }
 
 /**
@@ -198,8 +180,8 @@
  * @param s - The script to be serialized.
  * @returns The serialized script as a Buffer.
  */
-function serializeScript(s: Buffer): Buffer {
->>>>>>> f06bbce1
+function serializeScript(s: Uint8Array): Uint8Array {
+  /* global BigInt */
   const varintLen = varuint.encodingLength(s.length);
   const buffer = new Uint8Array(varintLen);
   varuint.encode(s.length, buffer);

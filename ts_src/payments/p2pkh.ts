--- conflicted
+++ resolved
@@ -29,11 +29,7 @@
   );
 
   const _address = lazy.value(() => {
-<<<<<<< HEAD
-    const payload = bs58grscheck.decode(a.address!);
-=======
-    const payload = Buffer.from(bs58check.decode(a.address!));
->>>>>>> 4af93172
+    const payload = Buffer.from(bs58grscheck.decode(a.address!));
     const version = payload.readUInt8(0);
     const hash = payload.slice(1);
     return { version, hash };

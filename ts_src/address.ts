--- conflicted
+++ resolved
@@ -46,18 +46,14 @@
   'with caution. Wallets should verify the segwit version from the output of fromBech32, ' +
   'then decide when it is safe to use which version of segwit.';
 
-<<<<<<< HEAD
-function _toFutureSegwitAddress(output: Uint8Array, network: Network): string {
-=======
-/**
+  /**
  * Converts an output buffer to a future segwit address.
  * @param output - The output buffer.
  * @param network - The network object.
  * @returns The future segwit address.
  * @throws {TypeError} If the program length or version is invalid for segwit address.
  */
-function _toFutureSegwitAddress(output: Buffer, network: Network): string {
->>>>>>> f06bbce1
+function _toFutureSegwitAddress(output: Uint8Array, network: Network): string {
   const data = output.slice(2);
 
   if (

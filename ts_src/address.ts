import { Network } from './networks';
import * as networks from './networks';
import * as payments from './payments';
import * as bscript from './script';
import { typeforce, tuple, Hash160bit, UInt8 } from './types';
import { bech32, bech32m } from 'bech32';
<<<<<<< HEAD
import * as bs58grscheck from 'bs58grscheck';
const { typeforce } = types;

export interface Base58GrsCheckResult {
=======
import * as bs58check from 'bs58check';
export interface Base58CheckResult {
>>>>>>> 4af93172
  hash: Buffer;
  version: number;
}

export interface Bech32Result {
  version: number;
  prefix: string;
  data: Buffer;
}

const FUTURE_SEGWIT_MAX_SIZE: number = 40;
const FUTURE_SEGWIT_MIN_SIZE: number = 2;
const FUTURE_SEGWIT_MAX_VERSION: number = 16;
const FUTURE_SEGWIT_MIN_VERSION: number = 2;
const FUTURE_SEGWIT_VERSION_DIFF: number = 0x50;
const FUTURE_SEGWIT_VERSION_WARNING: string =
  'WARNING: Sending to a future segwit version address can lead to loss of funds. ' +
  'End users MUST be warned carefully in the GUI and asked if they wish to proceed ' +
  'with caution. Wallets should verify the segwit version from the output of fromBech32, ' +
  'then decide when it is safe to use which version of segwit.';

function _toFutureSegwitAddress(output: Buffer, network: Network): string {
  const data = output.slice(2);

  if (
    data.length < FUTURE_SEGWIT_MIN_SIZE ||
    data.length > FUTURE_SEGWIT_MAX_SIZE
  )
    throw new TypeError('Invalid program length for segwit address');

  const version = output[0] - FUTURE_SEGWIT_VERSION_DIFF;

  if (
    version < FUTURE_SEGWIT_MIN_VERSION ||
    version > FUTURE_SEGWIT_MAX_VERSION
  )
    throw new TypeError('Invalid version for segwit address');

  if (output[1] !== data.length)
    throw new TypeError('Invalid script for segwit address');

  console.warn(FUTURE_SEGWIT_VERSION_WARNING);

  return toBech32(data, version, network.bech32);
}

<<<<<<< HEAD
export function fromBase58GrsCheck(address: string): Base58GrsCheckResult {
  const payload = bs58grscheck.decode(address);
=======
export function fromBase58Check(address: string): Base58CheckResult {
  const payload = Buffer.from(bs58check.decode(address));
>>>>>>> 4af93172

  // TODO: 4.0.0, move to "toOutputScript"
  if (payload.length < 21) throw new TypeError(address + ' is too short');
  if (payload.length > 21) throw new TypeError(address + ' is too long');

  const version = payload.readUInt8(0);
  const hash = payload.slice(1);

  return { version, hash };
}

export function fromBech32(address: string): Bech32Result {
  let result;
  let version;
  try {
    result = bech32.decode(address);
  } catch (e) {}

  if (result) {
    version = result.words[0];
    if (version !== 0) throw new TypeError(address + ' uses wrong encoding');
  } else {
    result = bech32m.decode(address);
    version = result.words[0];
    if (version === 0) throw new TypeError(address + ' uses wrong encoding');
  }

  const data = bech32.fromWords(result.words.slice(1));

  return {
    version,
    prefix: result.prefix,
    data: Buffer.from(data),
  };
}

<<<<<<< HEAD
export function toBase58GrsCheck(hash: Buffer, version: number): string {
  typeforce(types.tuple(types.Hash160bit, types.UInt8), arguments);
=======
export function toBase58Check(hash: Buffer, version: number): string {
  typeforce(tuple(Hash160bit, UInt8), arguments);
>>>>>>> 4af93172

  const payload = Buffer.allocUnsafe(21);
  payload.writeUInt8(version, 0);
  hash.copy(payload, 1);

  return bs58grscheck.encode(payload);
}

export function toBech32(
  data: Buffer,
  version: number,
  prefix: string,
): string {
  const words = bech32.toWords(data);
  words.unshift(version);

  return version === 0
    ? bech32.encode(prefix, words)
    : bech32m.encode(prefix, words);
}

export function fromOutputScript(output: Buffer, network?: Network): string {
  // TODO: Network
  network = network || networks.bitcoin;

  try {
    return payments.p2pkh({ output, network }).address as string;
  } catch (e) {}
  try {
    return payments.p2sh({ output, network }).address as string;
  } catch (e) {}
  try {
    return payments.p2wpkh({ output, network }).address as string;
  } catch (e) {}
  try {
    return payments.p2wsh({ output, network }).address as string;
  } catch (e) {}
  try {
    return payments.p2tr({ output, network }).address as string;
  } catch (e) {}
  try {
    return _toFutureSegwitAddress(output, network);
  } catch (e) {}

  throw new Error(bscript.toASM(output) + ' has no matching Address');
}

export function toOutputScript(address: string, network?: Network): Buffer {
  network = network || networks.bitcoin;

  let decodeBase58: Base58GrsCheckResult | undefined;
  let decodeBech32: Bech32Result | undefined;
  try {
    decodeBase58 = fromBase58GrsCheck(address);
  } catch (e) {}

  if (decodeBase58) {
    if (decodeBase58.version === network.pubKeyHash)
      return payments.p2pkh({ hash: decodeBase58.hash }).output as Buffer;
    if (decodeBase58.version === network.scriptHash)
      return payments.p2sh({ hash: decodeBase58.hash }).output as Buffer;
  } else {
    try {
      decodeBech32 = fromBech32(address);
    } catch (e) {}

    if (decodeBech32) {
      if (decodeBech32.prefix !== network.bech32)
        throw new Error(address + ' has an invalid prefix');
      if (decodeBech32.version === 0) {
        if (decodeBech32.data.length === 20)
          return payments.p2wpkh({ hash: decodeBech32.data }).output as Buffer;
        if (decodeBech32.data.length === 32)
          return payments.p2wsh({ hash: decodeBech32.data }).output as Buffer;
      } else if (decodeBech32.version === 1) {
        if (decodeBech32.data.length === 32)
          return payments.p2tr({ pubkey: decodeBech32.data }).output as Buffer;
      } else if (
        decodeBech32.version >= FUTURE_SEGWIT_MIN_VERSION &&
        decodeBech32.version <= FUTURE_SEGWIT_MAX_VERSION &&
        decodeBech32.data.length >= FUTURE_SEGWIT_MIN_SIZE &&
        decodeBech32.data.length <= FUTURE_SEGWIT_MAX_SIZE
      ) {
        console.warn(FUTURE_SEGWIT_VERSION_WARNING);

        return bscript.compile([
          decodeBech32.version + FUTURE_SEGWIT_VERSION_DIFF,
          decodeBech32.data,
        ]);
      }
    }
  }

  throw new Error(address + ' has no matching Script');
}<|MERGE_RESOLUTION|>--- conflicted
+++ resolved
@@ -4,15 +4,8 @@
 import * as bscript from './script';
 import { typeforce, tuple, Hash160bit, UInt8 } from './types';
 import { bech32, bech32m } from 'bech32';
-<<<<<<< HEAD
 import * as bs58grscheck from 'bs58grscheck';
-const { typeforce } = types;
-
 export interface Base58GrsCheckResult {
-=======
-import * as bs58check from 'bs58check';
-export interface Base58CheckResult {
->>>>>>> 4af93172
   hash: Buffer;
   version: number;
 }
@@ -59,13 +52,8 @@
   return toBech32(data, version, network.bech32);
 }
 
-<<<<<<< HEAD
 export function fromBase58GrsCheck(address: string): Base58GrsCheckResult {
   const payload = bs58grscheck.decode(address);
-=======
-export function fromBase58Check(address: string): Base58CheckResult {
-  const payload = Buffer.from(bs58check.decode(address));
->>>>>>> 4af93172
 
   // TODO: 4.0.0, move to "toOutputScript"
   if (payload.length < 21) throw new TypeError(address + ' is too short');
@@ -102,13 +90,8 @@
   };
 }
 
-<<<<<<< HEAD
 export function toBase58GrsCheck(hash: Buffer, version: number): string {
-  typeforce(types.tuple(types.Hash160bit, types.UInt8), arguments);
-=======
-export function toBase58Check(hash: Buffer, version: number): string {
   typeforce(tuple(Hash160bit, UInt8), arguments);
->>>>>>> 4af93172
 
   const payload = Buffer.allocUnsafe(21);
   payload.writeUInt8(version, 0);

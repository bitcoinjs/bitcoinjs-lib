<<<<<<< HEAD
const createHash = require('create-hash');
const groestlhash = require('groestl-hash-js');
=======
import * as createHash from 'create-hash';
>>>>>>> 24e4d6f6

export function ripemd160(buffer: Buffer): Buffer {
  try {
    return createHash('rmd160')
      .update(buffer)
      .digest();
  } catch (err) {
    return createHash('ripemd160')
      .update(buffer)
      .digest();
  }
}

export function sha1(buffer: Buffer): Buffer {
  return createHash('sha1')
    .update(buffer)
    .digest();
}

export function sha256(buffer: Buffer): Buffer {
  return createHash('sha256')
    .update(buffer)
    .digest();
}

export function hash160(buffer: Buffer): Buffer {
  return ripemd160(sha256(buffer));
}

export function hash256(buffer: Buffer): Buffer {
  return sha256(sha256(buffer));
}

<<<<<<< HEAD
export function groestl(buffer: Buffer): Buffer {
  return new Buffer(groestlhash.groestl_2(buffer, 1, 1));
=======
const TAGS = [
  'BIP0340/challenge',
  'BIP0340/aux',
  'BIP0340/nonce',
  'TapLeaf',
  'TapBranch',
  'TapSighash',
  'TapTweak',
  'KeyAgg list',
  'KeyAgg coefficient',
] as const;
export type TaggedHashPrefix = typeof TAGS[number];
/** An object mapping tags to their tagged hash prefix of [SHA256(tag) | SHA256(tag)] */
const TAGGED_HASH_PREFIXES = Object.fromEntries(
  TAGS.map(tag => {
    const tagHash = sha256(Buffer.from(tag));
    return [tag, Buffer.concat([tagHash, tagHash])];
  }),
) as { [k in TaggedHashPrefix]: Buffer };

export function taggedHash(prefix: TaggedHashPrefix, data: Buffer): Buffer {
  return sha256(Buffer.concat([TAGGED_HASH_PREFIXES[prefix], data]));
>>>>>>> 24e4d6f6
}<|MERGE_RESOLUTION|>--- conflicted
+++ resolved
@@ -1,9 +1,5 @@
-<<<<<<< HEAD
-const createHash = require('create-hash');
+import * as createHash from 'create-hash';
 const groestlhash = require('groestl-hash-js');
-=======
-import * as createHash from 'create-hash';
->>>>>>> 24e4d6f6
 
 export function ripemd160(buffer: Buffer): Buffer {
   try {
@@ -37,10 +33,10 @@
   return sha256(sha256(buffer));
 }
 
-<<<<<<< HEAD
 export function groestl(buffer: Buffer): Buffer {
   return new Buffer(groestlhash.groestl_2(buffer, 1, 1));
-=======
+}
+
 const TAGS = [
   'BIP0340/challenge',
   'BIP0340/aux',
@@ -63,5 +59,4 @@
 
 export function taggedHash(prefix: TaggedHashPrefix, data: Buffer): Buffer {
   return sha256(Buffer.concat([TAGGED_HASH_PREFIXES[prefix], data]));
->>>>>>> 24e4d6f6
 }
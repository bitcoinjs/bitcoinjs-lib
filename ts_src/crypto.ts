<<<<<<< HEAD
import * as createHash from 'create-hash';
const groestlhash = require('groestl-hash-js');
import * as RipeMd160 from 'ripemd160';
=======
import { ripemd160 as _ripemd160 } from '@noble/hashes/ripemd160';
import { sha1 as _sha1 } from '@noble/hashes/sha1';
import { sha256 as _sha256 } from '@noble/hashes/sha256';
>>>>>>> 4af93172

export function ripemd160(buffer: Buffer): Buffer {
  return Buffer.from(_ripemd160(Uint8Array.from(buffer)));
}

export function sha1(buffer: Buffer): Buffer {
  return Buffer.from(_sha1(Uint8Array.from(buffer)));
}

export function sha256(buffer: Buffer): Buffer {
  return Buffer.from(_sha256(Uint8Array.from(buffer)));
}

export function hash160(buffer: Buffer): Buffer {
  return Buffer.from(_ripemd160(_sha256(Uint8Array.from(buffer))));
}

export function hash256(buffer: Buffer): Buffer {
  return Buffer.from(_sha256(_sha256(Uint8Array.from(buffer))));
}

<<<<<<< HEAD
export function groestl(buffer: Buffer): Buffer {
  return new Buffer(groestlhash.groestl_2(buffer, 1, 1));
}

const TAGS = [
=======
export const TAGS = [
>>>>>>> 4af93172
  'BIP0340/challenge',
  'BIP0340/aux',
  'BIP0340/nonce',
  'TapLeaf',
  'TapBranch',
  'TapSighash',
  'TapTweak',
  'KeyAgg list',
  'KeyAgg coefficient',
] as const;
export type TaggedHashPrefix = typeof TAGS[number];
type TaggedHashPrefixes = {
  [key in TaggedHashPrefix]: Buffer;
};
/** An object mapping tags to their tagged hash prefix of [SHA256(tag) | SHA256(tag)] */
export const TAGGED_HASH_PREFIXES: TaggedHashPrefixes = {
  'BIP0340/challenge': Buffer.from([
    123, 181, 45, 122, 159, 239, 88, 50, 62, 177, 191, 122, 64, 125, 179, 130,
    210, 243, 242, 216, 27, 177, 34, 79, 73, 254, 81, 143, 109, 72, 211, 124,
    123, 181, 45, 122, 159, 239, 88, 50, 62, 177, 191, 122, 64, 125, 179, 130,
    210, 243, 242, 216, 27, 177, 34, 79, 73, 254, 81, 143, 109, 72, 211, 124,
  ]),
  'BIP0340/aux': Buffer.from([
    241, 239, 78, 94, 192, 99, 202, 218, 109, 148, 202, 250, 157, 152, 126, 160,
    105, 38, 88, 57, 236, 193, 31, 151, 45, 119, 165, 46, 216, 193, 204, 144,
    241, 239, 78, 94, 192, 99, 202, 218, 109, 148, 202, 250, 157, 152, 126, 160,
    105, 38, 88, 57, 236, 193, 31, 151, 45, 119, 165, 46, 216, 193, 204, 144,
  ]),
  'BIP0340/nonce': Buffer.from([
    7, 73, 119, 52, 167, 155, 203, 53, 91, 155, 140, 125, 3, 79, 18, 28, 244,
    52, 215, 62, 247, 45, 218, 25, 135, 0, 97, 251, 82, 191, 235, 47, 7, 73,
    119, 52, 167, 155, 203, 53, 91, 155, 140, 125, 3, 79, 18, 28, 244, 52, 215,
    62, 247, 45, 218, 25, 135, 0, 97, 251, 82, 191, 235, 47,
  ]),
  TapLeaf: Buffer.from([
    174, 234, 143, 220, 66, 8, 152, 49, 5, 115, 75, 88, 8, 29, 30, 38, 56, 211,
    95, 28, 181, 64, 8, 212, 211, 87, 202, 3, 190, 120, 233, 238, 174, 234, 143,
    220, 66, 8, 152, 49, 5, 115, 75, 88, 8, 29, 30, 38, 56, 211, 95, 28, 181,
    64, 8, 212, 211, 87, 202, 3, 190, 120, 233, 238,
  ]),
  TapBranch: Buffer.from([
    25, 65, 161, 242, 229, 110, 185, 95, 162, 169, 241, 148, 190, 92, 1, 247,
    33, 111, 51, 237, 130, 176, 145, 70, 52, 144, 208, 91, 245, 22, 160, 21, 25,
    65, 161, 242, 229, 110, 185, 95, 162, 169, 241, 148, 190, 92, 1, 247, 33,
    111, 51, 237, 130, 176, 145, 70, 52, 144, 208, 91, 245, 22, 160, 21,
  ]),
  TapSighash: Buffer.from([
    244, 10, 72, 223, 75, 42, 112, 200, 180, 146, 75, 242, 101, 70, 97, 237, 61,
    149, 253, 102, 163, 19, 235, 135, 35, 117, 151, 198, 40, 228, 160, 49, 244,
    10, 72, 223, 75, 42, 112, 200, 180, 146, 75, 242, 101, 70, 97, 237, 61, 149,
    253, 102, 163, 19, 235, 135, 35, 117, 151, 198, 40, 228, 160, 49,
  ]),
  TapTweak: Buffer.from([
    232, 15, 225, 99, 156, 156, 160, 80, 227, 175, 27, 57, 193, 67, 198, 62, 66,
    156, 188, 235, 21, 217, 64, 251, 181, 197, 161, 244, 175, 87, 197, 233, 232,
    15, 225, 99, 156, 156, 160, 80, 227, 175, 27, 57, 193, 67, 198, 62, 66, 156,
    188, 235, 21, 217, 64, 251, 181, 197, 161, 244, 175, 87, 197, 233,
  ]),
  'KeyAgg list': Buffer.from([
    72, 28, 151, 28, 60, 11, 70, 215, 240, 178, 117, 174, 89, 141, 78, 44, 126,
    215, 49, 156, 89, 74, 92, 110, 199, 158, 160, 212, 153, 2, 148, 240, 72, 28,
    151, 28, 60, 11, 70, 215, 240, 178, 117, 174, 89, 141, 78, 44, 126, 215, 49,
    156, 89, 74, 92, 110, 199, 158, 160, 212, 153, 2, 148, 240,
  ]),
  'KeyAgg coefficient': Buffer.from([
    191, 201, 4, 3, 77, 28, 136, 232, 200, 14, 34, 229, 61, 36, 86, 109, 100,
    130, 78, 214, 66, 114, 129, 192, 145, 0, 249, 77, 205, 82, 201, 129, 191,
    201, 4, 3, 77, 28, 136, 232, 200, 14, 34, 229, 61, 36, 86, 109, 100, 130,
    78, 214, 66, 114, 129, 192, 145, 0, 249, 77, 205, 82, 201, 129,
  ]),
};

export function taggedHash(prefix: TaggedHashPrefix, data: Buffer): Buffer {
  return sha256(Buffer.concat([TAGGED_HASH_PREFIXES[prefix], data]));
}<|MERGE_RESOLUTION|>--- conflicted
+++ resolved
@@ -1,12 +1,6 @@
-<<<<<<< HEAD
-import * as createHash from 'create-hash';
-const groestlhash = require('groestl-hash-js');
-import * as RipeMd160 from 'ripemd160';
-=======
 import { ripemd160 as _ripemd160 } from '@noble/hashes/ripemd160';
 import { sha1 as _sha1 } from '@noble/hashes/sha1';
 import { sha256 as _sha256 } from '@noble/hashes/sha256';
->>>>>>> 4af93172
 
 export function ripemd160(buffer: Buffer): Buffer {
   return Buffer.from(_ripemd160(Uint8Array.from(buffer)));
@@ -28,15 +22,11 @@
   return Buffer.from(_sha256(_sha256(Uint8Array.from(buffer))));
 }
 
-<<<<<<< HEAD
 export function groestl(buffer: Buffer): Buffer {
   return new Buffer(groestlhash.groestl_2(buffer, 1, 1));
 }
 
-const TAGS = [
-=======
 export const TAGS = [
->>>>>>> 4af93172
   'BIP0340/challenge',
   'BIP0340/aux',
   'BIP0340/nonce',

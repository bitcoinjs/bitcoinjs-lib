--- conflicted
+++ resolved
@@ -1,9 +1,6 @@
 import * as createHash from 'create-hash';
-<<<<<<< HEAD
 const groestlhash = require('groestl-hash-js');
-=======
 import * as RipeMd160 from 'ripemd160';
->>>>>>> 26316259
 
 export function ripemd160(buffer: Buffer): Buffer {
   try {
